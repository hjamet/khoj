repos:
- repo: https://github.com/psf/black
  rev: 23.1.0
  hooks:
  - id: black

<<<<<<< HEAD
# - repo: https://github.com/pycqa/isort
#   rev: 5.12.0
#   hooks:
#   - id: isort
#     name: isort (python)

=======
>>>>>>> 6d9091be
- repo: https://github.com/pre-commit/pre-commit-hooks
  rev: v4.4.0
  hooks:
  - id: end-of-file-fixer
  - id: trailing-whitespace
    # Exclude elisp files to not clear page breaks
    exclude: \.el$
  - id: check-json
  - id: check-toml
  - id: check-yaml

- repo: https://github.com/pre-commit/mirrors-mypy
  rev: v1.0.0
  hooks:
    - id: mypy
      stages: [push, manual]
      pass_filenames: false
      args:
      - --config-file=pyproject.toml<|MERGE_RESOLUTION|>--- conflicted
+++ resolved
@@ -4,15 +4,6 @@
   hooks:
   - id: black
 
-<<<<<<< HEAD
-# - repo: https://github.com/pycqa/isort
-#   rev: 5.12.0
-#   hooks:
-#   - id: isort
-#     name: isort (python)
-
-=======
->>>>>>> 6d9091be
 - repo: https://github.com/pre-commit/pre-commit-hooks
   rev: v4.4.0
   hooks:
