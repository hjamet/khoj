[build-system]
requires = ["hatchling", "hatch-vcs"]
build-backend = "hatchling.build"

[project]
name = "khoj-assistant"
description = "An AI copilot for your Second Brain"
readme = "README.md"
license = "GPL-3.0-or-later"
requires-python = ">=3.8"
authors = [
    { name = "Debanjum Singh Solanky, Saba Imran" },
]
keywords = [
    "search",
    "semantic-search",
    "productivity",
    "NLP",
    "AI",
    "org-mode",
    "markdown",
    "images",
    "pdf",
]
classifiers = [
    "Development Status :: 4 - Beta",
    "License :: OSI Approved :: GNU General Public License v3 (GPLv3)",
    "Operating System :: OS Independent",
    "Programming Language :: Python :: 3",
    "Programming Language :: Python :: 3.9",
    "Programming Language :: Python :: 3.10",
    "Programming Language :: Python :: 3.11",
    "Topic :: Internet :: WWW/HTTP :: Indexing/Search",
    "Topic :: Scientific/Engineering :: Artificial Intelligence",
    "Topic :: Scientific/Engineering :: Human Machine Interfaces",
    "Topic :: Text Processing :: Linguistic",
]
dependencies = [
    "bs4 >= 0.0.1",
    "dateparser >= 1.1.1",
    "defusedxml == 0.7.1",
    "fastapi == 0.77.1",
    "python-multipart >= 0.0.5",
    "jinja2 == 3.1.2",
    "openai >= 0.27.0, < 1.0.0",
    "tiktoken >= 0.3.2",
    "tenacity >= 8.2.2",
    "pillow == 9.3.0",
    "pydantic >= 1.10.10",
    "pyyaml == 6.0",
    "rich >= 13.3.1",
    "schedule == 1.1.0",
    "sentence-transformers == 2.2.2",
    "transformers >= 4.28.0",
    "torch == 2.0.1",
    "uvicorn == 0.17.6",
    "aiohttp == 3.8.5",
    "langchain >= 0.0.187",
    "requests >= 2.26.0",
    "bs4 >= 0.0.1",
    "anyio == 3.7.1",
<<<<<<< HEAD
    "pymupdf >= 1.23.5",
    "django == 4.2.5",
    "authlib == 1.2.1",
    "gpt4all == 1.0.12; platform_system == 'Linux' and platform_machine == 'x86_64'",
    "gpt4all == 1.0.12; platform_system == 'Windows' or platform_system == 'Darwin'",
    "itsdangerous == 2.1.2",
    "httpx == 0.25.0",
    "pgvector == 0.2.3",
    "psycopg2-binary == 2.9.9",
    "google-auth == 2.23.3",
    "python-multipart == 0.0.6",
    "gunicorn == 21.2.0",
    "lxml == 4.9.3",
=======
    "pymupdf >= 1.23.3",
    "gpt4all >= 2.0.0; platform_system == 'Linux' and platform_machine == 'x86_64'",
    "gpt4all >= 2.0.0; platform_system == 'Windows' or platform_system == 'Darwin'",
>>>>>>> 354605e7
]
dynamic = ["version"]

[project.urls]
Homepage = "https://github.com/khoj-ai/khoj#readme"
Issues = "https://github.com/khoj-ai/khoj/issues"
Discussions = "https://github.com/khoj-ai/khoj/discussions"
Releases = "https://github.com/khoj-ai/khoj/releases"

[project.scripts]
khoj = "khoj.main:run"

[project.optional-dependencies]
test = [
    "pytest >= 7.1.2",
    "freezegun >= 1.2.0",
    "factory-boy >= 3.2.1",
    "trio >= 0.22.0",
    "pytest-xdist",
]
dev = [
    "khoj-assistant[test]",
    "mypy >= 1.0.1",
    "black >= 23.1.0",
    "pre-commit >= 3.0.4",
    "pytest-django == 4.5.2",
    "pytest-asyncio == 0.21.1",
]

[tool.hatch.version]
source = "vcs"
raw-options.local_scheme = "no-local-version"  # PEP440 compliant version for PyPi

[tool.hatch.build.targets.sdist]
include = ["src/khoj"]

[tool.hatch.build.targets.wheel]
packages = ["src/khoj"]

[tool.mypy]
files = "src/khoj"
pretty = true
strict_optional = false
install_types = true
ignore_missing_imports = true
non_interactive = true
show_error_codes = true
warn_unused_ignores = false

[tool.black]
line-length = 120

[tool.pytest.ini_options]
addopts = "--strict-markers"
markers = [
    "chatquality: Evaluate chatbot capabilities and quality",
]<|MERGE_RESOLUTION|>--- conflicted
+++ resolved
@@ -59,12 +59,11 @@
     "requests >= 2.26.0",
     "bs4 >= 0.0.1",
     "anyio == 3.7.1",
-<<<<<<< HEAD
     "pymupdf >= 1.23.5",
     "django == 4.2.5",
     "authlib == 1.2.1",
-    "gpt4all == 1.0.12; platform_system == 'Linux' and platform_machine == 'x86_64'",
-    "gpt4all == 1.0.12; platform_system == 'Windows' or platform_system == 'Darwin'",
+    "gpt4all >= 2.0.0; platform_system == 'Linux' and platform_machine == 'x86_64'",
+    "gpt4all >= 2.0.0; platform_system == 'Windows' or platform_system == 'Darwin'",
     "itsdangerous == 2.1.2",
     "httpx == 0.25.0",
     "pgvector == 0.2.3",
@@ -73,11 +72,6 @@
     "python-multipart == 0.0.6",
     "gunicorn == 21.2.0",
     "lxml == 4.9.3",
-=======
-    "pymupdf >= 1.23.3",
-    "gpt4all >= 2.0.0; platform_system == 'Linux' and platform_machine == 'x86_64'",
-    "gpt4all >= 2.0.0; platform_system == 'Windows' or platform_system == 'Darwin'",
->>>>>>> 354605e7
 ]
 dynamic = ["version"]
 
