'use client'
import './globals.css';

import styles from './page.module.css';
import React, { useEffect, useState } from 'react';

import SuggestionCard from './components/suggestions/suggestionCard';
import SidePanel from './components/sidePanel/chatHistorySidePanel';
import NavMenu from './components/navMenu/navMenu';
import Loading from './components/loading/loading';
import useSWR from 'swr';
import Image from 'next/image';

import 'katex/dist/katex.min.css';

import ChatInputArea, { ChatOptions } from './components/chatInputArea/chatInputArea';
import { useAuthenticatedData } from './common/auth';
import { Card, CardTitle } from '@/components/ui/card';
<<<<<<< HEAD
import { colorMap, convertColorToBorderClass } from './common/colorUtils';
=======
import { convertColorToBorderClass } from './common/colorUtils';
>>>>>>> 60870a7a
import { getIconFromIconName } from './common/iconUtils';
import { ClockCounterClockwise } from '@phosphor-icons/react';
import { AgentData } from './agents/page';

import { Suggestion, suggestionsData } from './components/suggestions/suggestionsData';

//get today's day
const today = new Date();
const day = today.getDay();
const greetings = [
    `Good ${today.getHours() < 12 ? 'morning' : today.getHours() < 15 ? 'afternoon' : 'evening'}! What would you like to do today?`,
    'How can I help you today?',
    `Good ${today.getHours() < 12 ? 'morning' : today.getHours() < 15 ? 'afternoon' : 'evening'}! What's on your mind?`,
    `Ready to breeze through your ${['Sunday', 'Monday', 'Tuesday', 'Wednesday', 'Thursday', 'Friday', 'Saturday'][day]}?`,
    `Want to navigate your ${['Sunday', 'Monday', 'Tuesday', 'Wednesday', 'Thursday', 'Friday', 'Saturday'][day]} workload?`
];
const greeting = greetings[~~(Math.random() * greetings.length)];


interface ChatBodyDataProps {
    chatOptionsData: ChatOptions | null;
    onConversationIdChange?: (conversationId: string) => void;
    setUploadedFiles: (files: string[]) => void;
    isMobileWidth?: boolean;
    isLoggedIn: boolean;
}

async function createNewConvo(slug: string) {
    try {
        const response = await fetch(`/api/chat/sessions?client=web&agent_slug=${slug}`, { method: "POST" });
        if (!response.ok) {
            throw new Error(`HTTP error! status: ${response.status}`);
        }
        const data = await response.json();
        const conversationID = data.conversation_id;
        if (!conversationID) {
            throw new Error("Conversation ID not found in response");
        }
        return conversationID;
    } catch (error) {
        console.error("Error creating new conversation:", error);
        throw error;
    }
}

function ChatBodyData(props: ChatBodyDataProps) {
    const [message, setMessage] = useState('');
    const [processingMessage, setProcessingMessage] = useState(false);
    const [shuffledOptions, setShuffledOptions] = useState<Suggestion[]>([]);
    const [selectedAgent, setSelectedAgent] = useState<string | null>("khoj");
    const [agentIcons, setAgentIcons] = useState<JSX.Element[]>([]);
    const [agents, setAgents] = useState<AgentData[]>([]);

    const agentsFetcher = () => window.fetch('/api/agents').then(res => res.json()).catch(err => console.log(err));
    const { data: agentsData, error } = useSWR<AgentData[]>('agents', agentsFetcher, { revalidateOnFocus: false });

    function shuffleAndSetOptions() {
        const shuffled = [...suggestionsData].sort(() => 0.5 - Math.random());
        setShuffledOptions(shuffled.slice(0, 3));
    }

    useEffect(() => {
        if (props.chatOptionsData) {
            shuffleAndSetOptions();
        }
    }, [props.chatOptionsData]);

    useEffect(() => {
        const nSlice = props.isMobileWidth ? 3 : 4;

        const shuffledAgents = agentsData ? [...agentsData].sort(() => 0.5 - Math.random()) : [];

        const agents = agentsData ? [agentsData[0]] : []; // Always add the first/default agent.

        shuffledAgents.slice(0, nSlice - 1).forEach(agent => {
            if (!agents.find(a => a.slug === agent.slug)) {
                agents.push(agent);
            }
        });

        setAgents(agents);

        //generate colored icons for the selected agents
        const agentIcons = agents.map(
            agent => getIconFromIconName(agent.icon, agent.color) || <Image key={agent.name} src={agent.avatar} alt={agent.name} width={50} height={50} />
        );
        setAgentIcons(agentIcons);
    }, [agentsData]);

    function shuffleSuggestionsCards() {
        shuffleAndSetOptions();
    }

    useEffect(() => {
        const processMessage = async () => {
            if (message && !processingMessage) {
                setProcessingMessage(true);
                try {
                    const newConversationId = await createNewConvo(selectedAgent || "khoj");
                    props.onConversationIdChange?.(newConversationId);
                    window.location.href = `/chat?conversationId=${newConversationId}`;
                    localStorage.setItem('message', message);
                }
                catch (error) {
                    console.error("Error creating new conversation:", error);
                    setProcessingMessage(false);
                }
                setMessage('');
            }
        };
        processMessage();
        if (message) {
            setProcessingMessage(true);
        };
    }, [selectedAgent, message]);

    function fillArea(link: string, type: string, prompt: string) {
        if (!link) {
            let message_str = "";
            prompt = prompt.charAt(0).toLowerCase() + prompt.slice(1);

            if (type === "Online Search") {
                message_str = "/online " + prompt;
            } else if (type === "Paint") {
                message_str = "/paint " + prompt;
            } else {
                message_str = prompt;
            }
            // Get the textarea element
            const message_area = document.getElementById("message") as HTMLTextAreaElement;

            if (message_area) {
                // Update the value directly
                message_area.value = message_str;
                setMessage(message_str);
            }
        }
    }

    return (
        <div className={`${styles.chatBoxBody}`}>
            <div className="w-full text-center">
                <div className="items-center">
                    <h1 className="text-center pb-6 px-4 w-fit ml-auto mr-auto">{greeting}</h1>
                </div>
                {
                    !props.isMobileWidth &&
                    <div className="flex pb-6 gap-2 items-center justify-center">
                        {agentIcons.map((icon, index) => (
                            <Card
                                key={`${index}-${agents[index].slug}`}
                                className={
                                    `${selectedAgent === agents[index].slug ?
                                        convertColorToBorderClass(agents[index].color) : 'border-stone-100 dark:border-neutral-700 text-muted-foreground'}
                                    hover:cursor-pointer rounded-lg px-2 py-2`}>
                                <CardTitle
                                    className='text-center text-md font-medium flex justify-center items-center'
                                    onClick={() => setSelectedAgent(agents[index].slug)}>
                                    {icon} {agents[index].name}
                                </CardTitle>
                            </Card>
                        ))}
                        <Card className='border-none shadow-none flex justify-center items-center hover:cursor-pointer' onClick={() => window.location.href = "/agents"}>
                            <CardTitle className="text-center text-md font-normal flex justify-center items-center px-1.5 py-2">See All →</CardTitle>
                        </Card>
                    </div>
                }
            </div>
            <div className={`ml-auto mr-auto ${props.isMobileWidth ? 'w-full' : 'w-fit'}`}>
                {
                    !props.isMobileWidth &&
                    <div className={`w-full ${styles.inputBox} shadow-lg bg-background align-middle items-center justify-center px-3 py-1 dark:bg-neutral-700 border-stone-100 dark:border-none dark:shadow-none`}>
                        <ChatInputArea
                            isLoggedIn={props.isLoggedIn}
                            sendMessage={(message) => setMessage(message)}
                            sendDisabled={processingMessage}
                            chatOptionsData={props.chatOptionsData}
                            conversationId={null}
                            isMobileWidth={props.isMobileWidth}
                            setUploadedFiles={props.setUploadedFiles} />
                    </div>
                }
                <div className={`${styles.suggestions} w-full ${props.isMobileWidth ? 'grid' : 'flex flex-row'} justify-center items-center`}>
                    {shuffledOptions.map((suggestion, index) => (
                        <div
                            key={`${suggestion.type} ${suggestion.description}`}
                            onClick={() => fillArea(suggestion.link, suggestion.type, suggestion.description)}>
                            <SuggestionCard
                                key={suggestion.type + Math.random()}
                                title={suggestion.type}
                                body={suggestion.description}
                                link={suggestion.link}
                                color={suggestion.color}
                            />
                        </div>
                    ))}
                </div>
                <div className="flex items-center justify-center margin-auto">
                    <button
                        onClick={shuffleSuggestionsCards}
                        className="m-2 p-1.5 rounded-lg dark:hover:bg-[var(--background-color)] hover:bg-stone-100 border border-stone-100 text-sm text-stone-500 dark:text-stone-300 dark:border-neutral-700">
                        More Examples <ClockCounterClockwise className='h-4 w-4 inline' />
                    </button>
                </div>
            </div>
            {
                props.isMobileWidth &&
                <div className={`${styles.inputBox} shadow-md dark:bg-neutral-700 bg-background dark: align-middle items-center justify-center py-3 px-1`}>
                    <ChatInputArea
                        isLoggedIn={props.isLoggedIn}
                        sendMessage={(message) => setMessage(message)}
                        sendDisabled={processingMessage}
                        chatOptionsData={props.chatOptionsData}
                        conversationId={null}
                        isMobileWidth={props.isMobileWidth}
                        setUploadedFiles={props.setUploadedFiles} />
                    <div className="flex gap-2 items-center justify-left pt-4">
                        {agentIcons.map((icon, index) => (
                            <Card
                                key={`${index}-${agents[index].slug}`}
                                className={
                                    `${selectedAgent === agents[index].slug ? convertColorToBorderClass(agents[index].color) : 'border-muted text-muted-foreground'} hover:cursor-pointer`
                                }>
                                <CardTitle
                                    className='text-center text-xs font-medium flex justify-center items-center px-1.5 py-2'
                                    onClick={() => setSelectedAgent(agents[index].slug)}>
                                    {icon} {agents[index].name}
                                </CardTitle>
                            </Card>
                        ))}
                        <Card className='border-none shadow-none flex justify-center items-center hover:cursor-pointer' onClick={() => window.location.href = "/agents"}>
                            <CardTitle className={`text-center ${props.isMobileWidth ? 'text-xs' : 'text-md'} font-normal flex justify-center items-center px-1.5 py-2`}>See All →</CardTitle>
                        </Card>
                    </div>
                </div>
            }
        </div>
    );
}

export default function Home() {
    const [chatOptionsData, setChatOptionsData] = useState<ChatOptions | null>(null);
    const [isLoading, setLoading] = useState(true);
    const [title, setTitle] = useState('');
    const [conversationId, setConversationID] = useState<string | null>(null);
    const [uploadedFiles, setUploadedFiles] = useState<string[]>([]);
    const [isMobileWidth, setIsMobileWidth] = useState(false);

    const authenticatedData = useAuthenticatedData();

    const handleConversationIdChange = (newConversationId: string) => {
        setConversationID(newConversationId);
    };

    useEffect(() => {
        fetch('/api/chat/options')
            .then(response => response.json())
            .then((data: ChatOptions) => {
                setLoading(false);
                if (data) {
                    setChatOptionsData(data);
                }
            })
            .catch(err => {
                console.error(err);
                return;
            });

        setIsMobileWidth(window.innerWidth < 786);

        window.addEventListener('resize', () => {
            setIsMobileWidth(window.innerWidth < 786);
        });

    }, []);

    if (isLoading) {
        return <Loading />;
    }

    return (
        <div className={`${styles.main} ${styles.chatLayout}`}>
            <title>
                {title}
            </title>
            <div className={`${styles.sidePanel}`}>
                <SidePanel
                    conversationId={conversationId}
                    uploadedFiles={uploadedFiles}
                    isMobileWidth={isMobileWidth}
                />
            </div>
            <div className={`${styles.chatBox}`}>
                <NavMenu selected="Chat" title={title}></NavMenu>
                <div className={`${styles.chatBoxBody}`}>
                    <ChatBodyData
                        isLoggedIn={authenticatedData !== null}
                        chatOptionsData={chatOptionsData}
                        setUploadedFiles={setUploadedFiles}
                        isMobileWidth={isMobileWidth}
                        onConversationIdChange={handleConversationIdChange}
                    />
                </div>
            </div>
        </div>
    );
}<|MERGE_RESOLUTION|>--- conflicted
+++ resolved
@@ -16,11 +16,7 @@
 import ChatInputArea, { ChatOptions } from './components/chatInputArea/chatInputArea';
 import { useAuthenticatedData } from './common/auth';
 import { Card, CardTitle } from '@/components/ui/card';
-<<<<<<< HEAD
-import { colorMap, convertColorToBorderClass } from './common/colorUtils';
-=======
 import { convertColorToBorderClass } from './common/colorUtils';
->>>>>>> 60870a7a
 import { getIconFromIconName } from './common/iconUtils';
 import { ClockCounterClockwise } from '@phosphor-icons/react';
 import { AgentData } from './agents/page';
