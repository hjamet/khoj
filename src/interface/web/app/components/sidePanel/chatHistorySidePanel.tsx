'use client'

import styles from "./sidePanel.module.css";

import { useEffect, useState } from "react";

import { UserProfile, useAuthenticatedData } from "@/app/common/auth";
import Link from "next/link";
import useSWR from "swr";

import {
    Command,
    CommandEmpty,
    CommandGroup,
    CommandInput,
    CommandItem,
    CommandList,
} from "@/components/ui/command";

import { InlineLoading } from "../loading/loading";

import {
    Dialog,
    DialogContent,
    DialogDescription,
    DialogFooter,
    DialogHeader,
    DialogTitle,
    DialogTrigger,
} from "@/components/ui/dialog";

import {
    Drawer,
    DrawerClose,
    DrawerContent,
    DrawerDescription,
    DrawerFooter,
    DrawerHeader,
    DrawerTitle,
    DrawerTrigger,
} from "@/components/ui/drawer";


import { ScrollArea } from "@/components/ui/scroll-area";

import { ArrowRight, ArrowLeft, ArrowDown, Spinner, Check, FolderPlus, DotsThreeVertical, House, StackPlus, UserCirclePlus, Sidebar, NotePencil } from "@phosphor-icons/react";

interface ChatHistory {
    conversation_id: string;
    slug: string;
    agent_name: string;
    agent_avatar: string;
    compressed: boolean;
    created: string;
    showSidePanel: (isEnabled: boolean) => void;
}

import {
    DropdownMenu,
    DropdownMenuContent,
    DropdownMenuItem,
    DropdownMenuTrigger,
} from "@/components/ui/dropdown-menu";

import {
    Popover,
    PopoverContent,
    PopoverTrigger,
} from "@/components/ui/popover";

import { Pencil, Trash, Share } from "@phosphor-icons/react";

import { Button } from "@/components/ui/button";
import { Input } from "@/components/ui/input";
import { AlertDialog, AlertDialogAction, AlertDialogCancel, AlertDialogContent, AlertDialogDescription, AlertDialogFooter, AlertDialogHeader, AlertDialogTitle, AlertDialogTrigger } from "@/components/ui/alert-dialog";
import { modifyFileFilterForConversation } from "@/app/common/chatFunctions";
import { ScrollAreaScrollbar } from "@radix-ui/react-scroll-area";
import { KhojLogo, KhojLogoType } from "@/app/components/logo/khogLogo";
import NavMenu from "../navMenu/navMenu";

// Define a fetcher function
const fetcher = (url: string) => fetch(url).then((res) => res.json());

interface GroupedChatHistory {
    [key: string]: ChatHistory[];
}

function renameConversation(conversationId: string, newTitle: string) {
    const editUrl = `/api/chat/title?client=web&conversation_id=${conversationId}&title=${newTitle}`;

    fetch(editUrl, {
        method: 'PATCH',
        headers: {
            'Content-Type': 'application/json',
        },
    })
        .then(response => response.json())
        .then(data => {
        })
        .catch(err => {
            console.error(err);
            return;
        });
}

function shareConversation(conversationId: string, setShareUrl: (url: string) => void) {
    const shareUrl = `/api/chat/share?client=web&conversation_id=${conversationId}`;

    fetch(shareUrl, {
        method: 'POST',
        headers: {
            'Content-Type': 'application/json',
        },
    })
        .then(response => response.json())
        .then(data => {
            setShareUrl(data.url);
        })
        .catch(err => {
            console.error(err);
            return;
        });
}

function deleteConversation(conversationId: string) {
    const deleteUrl = `/api/chat/history?client=web&conversation_id=${conversationId}`;

    fetch(deleteUrl, {
        method: 'DELETE',
        headers: {
            'Content-Type': 'application/json',
        },
    })
        .then(response => response.json())
        .then(data => {
        })
        .catch(err => {
            console.error(err);
            return;
        });
}

interface FilesMenuProps {
    conversationId: string | null;
    uploadedFiles: string[];
    isMobileWidth: boolean;
}

function FilesMenu(props: FilesMenuProps) {
    // Use SWR to fetch files
    const { data: files, error } = useSWR<string[]>(props.conversationId ? '/api/content/computer' : null, fetcher);
    const { data: selectedFiles, error: selectedFilesError } = useSWR(props.conversationId ? `/api/chat/conversation/file-filters/${props.conversationId}` : null, fetcher);
    const [isOpen, setIsOpen] = useState(false);
    const [unfilteredFiles, setUnfilteredFiles] = useState<string[]>([]);
    const [addedFiles, setAddedFiles] = useState<string[]>([]);

    useEffect(() => {
        if (!files) return;

        // First, sort lexically
        files.sort();
        let sortedFiles = files;

        if (addedFiles) {
            console.log("addedFiles in useeffect hook", addedFiles);
            sortedFiles = addedFiles.concat(sortedFiles.filter((filename: string) => !addedFiles.includes(filename)));
        }

        setUnfilteredFiles(sortedFiles);

    }, [files, addedFiles]);

    useEffect(() => {
        for (const file of props.uploadedFiles) {
            setAddedFiles((addedFiles) => [...addedFiles, file]);
        }
    }, [props.uploadedFiles]);

    useEffect(() => {
        if (selectedFiles) {
            setAddedFiles(selectedFiles);
        }

    }, [selectedFiles]);

    const removeAllFiles = () => {
        modifyFileFilterForConversation(props.conversationId, addedFiles, setAddedFiles, 'remove');
    }

    const addAllFiles = () => {
        modifyFileFilterForConversation(props.conversationId, unfilteredFiles, setAddedFiles, 'add');
    }

    if (!props.conversationId) return (<></>);

    if (error) return <div>Failed to load files</div>;
    if (selectedFilesError) return <div>Failed to load selected files</div>;
    if (!files) return <InlineLoading />;
    if (!selectedFiles) return <InlineLoading />;

    const FilesMenuCommandBox = () => {
        return (
            <Command>
                <CommandInput placeholder="Find file" />
                <CommandList>
                    <CommandEmpty>No results found. <Link href="/search">Try advanced search</Link>.</CommandEmpty>
                    <CommandGroup heading="Quick">
                        <CommandItem
                            onSelect={() => {
                                removeAllFiles();
                            }}
                        >
                            <Trash className="h-4 w-4 mr-2" />
                            <span>Clear all</span>
                        </CommandItem>
                        <CommandItem
                            onSelect={() => {
                                addAllFiles();
                            }}
                        >
                            <FolderPlus className="h-4 w-4 mr-2" />
                            <span>Select all</span>
                        </CommandItem>
                    </CommandGroup>
                    <CommandGroup heading="Configure files">
                        {unfilteredFiles.map((filename: string) => (
                            addedFiles && addedFiles.includes(filename) ?
                                <CommandItem
                                    key={filename}
                                    value={filename}
                                    className="bg-accent text-accent-foreground mb-1"
                                    onSelect={(value) => {
                                        modifyFileFilterForConversation(props.conversationId, [value], setAddedFiles, 'remove');
                                    }}
                                >
                                    <Check className="h-4 w-4 mr-2" />
                                    <span className="break-all">{filename}</span>
                                </CommandItem>
                                :
                                <CommandItem
                                    key={filename}
                                    className="mb-1"
                                    value={filename}
                                    onSelect={(value) => {
                                        modifyFileFilterForConversation(props.conversationId, [value], setAddedFiles, 'add');
                                    }}
                                >
                                    <span className="break-all">{filename}</span>
                                </CommandItem>
                        ))}
                    </CommandGroup>
                </CommandList>
            </Command>
        );
    }

    if (props.isMobileWidth) {
        return (
            <>
                <Drawer>
                    <DrawerTrigger className="bg-background border border-muted p-4 rounded-2xl my-8 text-left inline-flex items-center justify-between w-full">
                        Manage Files <ArrowRight className="h-4 w-4 mx-2" />
                    </DrawerTrigger>
                    <DrawerContent>
                        <DrawerHeader>
                            <DrawerTitle>Files</DrawerTitle>
                            <DrawerDescription>Manage files for this conversation</DrawerDescription>
                        </DrawerHeader>
                        <div className={`${styles.panelWrapper}`}>
                            <FilesMenuCommandBox />
                        </div>
                        <DrawerFooter>
                            <DrawerClose>
                                <Button variant="outline">Done</Button>
                            </DrawerClose>
                        </DrawerFooter>
                    </DrawerContent>
                </Drawer>
            </>
        );
    }

    return (
        <>
            <Popover
                open={isOpen}
                onOpenChange={setIsOpen}>
                <PopoverTrigger asChild>
                    <div
                        className="w-auto bg-background border border-muted p-4 drop-shadow-sm rounded-2xl my-8">
                        <div className="flex items-center justify-between space-x-4">
                            <h4 className="text-sm font-semibold">
                                Manage Context
                                <p>
                                    <span className="text-muted-foreground text-xs">Using {addedFiles.length == 0 ? files.length : addedFiles.length} files</span>
                                </p>
                            </h4>
                            <Button variant="ghost" size="sm" className="w-9 p-0">
                                {
                                    isOpen ?
                                        <ArrowDown className="h-4 w-4" />
                                        :
                                        <ArrowRight className="h-4 w-4" />

                                }
                                <span className="sr-only">Toggle</span>
                            </Button>
                        </div>
                    </div>
                </PopoverTrigger>
                <PopoverContent className={`mx-2`}>
                    <FilesMenuCommandBox />
                </PopoverContent>
            </Popover>
        </>
    )

}

interface SessionsAndFilesProps {
    setEnabled: (enabled: boolean) => void;
    subsetOrganizedData: GroupedChatHistory | null;
    organizedData: GroupedChatHistory | null;
    data: ChatHistory[] | null;
    userProfile: UserProfile | null;
    conversationId: string | null;
    uploadedFiles: string[];
    isMobileWidth: boolean;
}

function SessionsAndFiles(props: SessionsAndFilesProps) {
    return (
        <>
            <div>
                <ScrollArea>
                    <ScrollAreaScrollbar orientation="vertical" className="h-full w-2.5 border-l border-l-transparent p-[1px]" />
                    <div className={styles.sessionsList}>
                        {props.subsetOrganizedData != null && Object.keys(props.subsetOrganizedData).map((timeGrouping) => (
                            <div key={timeGrouping} className={`my-4`}>
                                <div className={`text-muted-foreground text-sm font-bold p-[0.5rem]`}>
                                    {timeGrouping}
                                </div>
                                {props.subsetOrganizedData && props.subsetOrganizedData[timeGrouping].map((chatHistory) => (
                                    <ChatSession
                                        created={chatHistory.created}
                                        compressed={true}
                                        key={chatHistory.conversation_id}
                                        conversation_id={chatHistory.conversation_id}
                                        slug={chatHistory.slug}
                                        agent_avatar={chatHistory.agent_avatar}
                                        agent_name={chatHistory.agent_name}
                                        showSidePanel={props.setEnabled}
                                    />
                                ))}
                            </div>
                        ))}
                    </div>
                </ScrollArea>
                {
                    (props.data && props.data.length > 5) && (
                        <ChatSessionsModal data={props.organizedData} showSidePanel={props.setEnabled} />
                    )
                }
            </div>
            <FilesMenu conversationId={props.conversationId} uploadedFiles={props.uploadedFiles} isMobileWidth={props.isMobileWidth} />
        </>
    )
}

interface ChatSessionActionMenuProps {
    conversationId: string;
}

function ChatSessionActionMenu(props: ChatSessionActionMenuProps) {
    const [renamedTitle, setRenamedTitle] = useState('');
    const [isRenaming, setIsRenaming] = useState(false);
    const [isSharing, setIsSharing] = useState(false);
    const [isDeleting, setIsDeleting] = useState(false);
    const [shareUrl, setShareUrl] = useState('');
    const [showShareUrl, setShowShareUrl] = useState(false);

    const [isOpen, setIsOpen] = useState(false);

    useEffect(() => {
        if (isSharing) {
            shareConversation(props.conversationId, setShareUrl);
            setShowShareUrl(true);
            setIsSharing(false);
        }
    }, [isSharing]);

    if (isRenaming) {
        return (
            <Dialog
                open={isRenaming}
                onOpenChange={(open) => setIsRenaming(open)}>
                <DialogContent>
                    <DialogHeader>
                        <DialogTitle>Set a new title for the conversation</DialogTitle>
                        <DialogDescription>
                            This will help you identify the conversation easily, and also help you search for it later.
                        </DialogDescription>
                        <Input
                            value={renamedTitle}
                            onChange={(e) => setRenamedTitle(e.target.value)}
                        />
                    </DialogHeader>
                    <DialogFooter>
                        <Button
                            onClick={() => {
                                renameConversation(props.conversationId, renamedTitle);
                                setIsRenaming(false);
                            }}
                            type="submit">Rename</Button>
                    </DialogFooter>
                </DialogContent>
            </Dialog>
        )
    }

    if (isSharing || showShareUrl) {
        if (shareUrl) {
            navigator.clipboard.writeText(shareUrl);
        }
        return (
            <Dialog
                open={isSharing || showShareUrl}
                onOpenChange={(open) => {
                    setShowShareUrl(open)
                    setIsSharing(open)
                }}>
                <DialogContent>
                    <DialogHeader>
                        <DialogTitle>Conversation Share URL</DialogTitle>
                        <DialogDescription>
                            Sharing this chat session will allow anyone with a link to view the conversation.
                            <Input
                                className="w-full bg-accent text-accent-foreground rounded-md p-2 mt-2"
                                value={shareUrl}
                                readOnly={true}
                            />
                        </DialogDescription>
                    </DialogHeader>
                    <DialogFooter>
                        {
                            !showShareUrl &&
                            <Button
                                onClick={() => {
                                    shareConversation(props.conversationId, setShareUrl);
                                    setShowShareUrl(true);
                                }}
                                className="bg-orange-500"
                                disabled><Spinner className="mr-2 h-4 w-4 animate-spin" />Sharing</Button>
                        }
                        {
                            showShareUrl &&
                            <Button
                                onClick={() => {
                                    navigator.clipboard.writeText(shareUrl);
                                }}
                                variant={'default'}>Copy</Button>
                        }
                    </DialogFooter>
                </DialogContent>
            </Dialog>
        )
    }

    if (isDeleting) {
        return (
            <AlertDialog
                open={isDeleting}
                onOpenChange={(open) => setIsDeleting(open)}>
                <AlertDialogContent>
                    <AlertDialogHeader>
                        <AlertDialogTitle>Delete Conversation</AlertDialogTitle>
                        <AlertDialogDescription>
                            Are you sure you want to delete this conversation? This action cannot be undone.
                        </AlertDialogDescription>
                    </AlertDialogHeader>
                    <AlertDialogFooter>
                        <AlertDialogCancel>Cancel</AlertDialogCancel>
                        <AlertDialogAction
                            onClick={() => {
                                deleteConversation(props.conversationId);
                                setIsDeleting(false);
                                var currConversationId = parseInt(new URLSearchParams(window.location.search).get('conversationId') || "0");
                                //edge case for deleting current conversation
                                if (currConversationId === parseInt(props.conversationId)) {
                                    window.location.href = '/';
                                }
                                //reload side panel
                                setTimeout(() => {
                                    window.location.reload();
                                }, 1000);
                            }}
                            className="bg-rose-500 hover:bg-rose-600">Delete</AlertDialogAction>
                    </AlertDialogFooter>
                </AlertDialogContent>
            </AlertDialog>
        )
    }

    return (
        <DropdownMenu
            onOpenChange={(open) => setIsOpen(open)}
            open={isOpen}>
            <DropdownMenuTrigger><DotsThreeVertical className="h-4 w-4" /></DropdownMenuTrigger>
            <DropdownMenuContent>
                <DropdownMenuItem>
                    <Button className="p-0 text-sm h-auto" variant={'ghost'} onClick={() => setIsRenaming(true)}>
                        <Pencil className="mr-2 h-4 w-4" />Rename
                    </Button>
                </DropdownMenuItem>
                <DropdownMenuItem>
                    <Button className="p-0 text-sm h-auto" variant={'ghost'} onClick={() => setIsSharing(true)}>
                        <Share className="mr-2 h-4 w-4" />Share
                    </Button>
                </DropdownMenuItem>
                <DropdownMenuItem>
                    <Button className="p-0 text-sm h-auto text-rose-300 hover:text-rose-400" variant={'ghost'} onClick={() => setIsDeleting(true)}>
                        <Trash className="mr-2 h-4 w-4" />Delete
                    </Button>
                </DropdownMenuItem>
            </DropdownMenuContent>
        </DropdownMenu>
    )
}

function ChatSession(props: ChatHistory) {
    const [isHovered, setIsHovered] = useState(false);
    var currConversationId = parseInt(new URLSearchParams(window.location.search).get('conversationId') || "-1");
    return (
        <div
            onMouseEnter={() => setIsHovered(true)}
            onMouseLeave={() => setIsHovered(false)}
            key={props.conversation_id}
            className={`${styles.session} ${props.compressed ? styles.compressed : '!max-w-full'} ${isHovered ? `${styles.sessionHover}` : ''} ${currConversationId === parseInt(props.conversation_id) && currConversationId != -1 ? "dark:bg-neutral-800 bg-white" : ""}`}>
            <Link href={`/chat?conversationId=${props.conversation_id}`} onClick={() => props.showSidePanel(false)}>
                <p className={styles.session}>{props.slug || "New Conversation 🌱"}</p>
            </Link>
            <ChatSessionActionMenu conversationId={props.conversation_id} />
        </div>
    );
}

interface ChatSessionsModalProps {
    data: GroupedChatHistory | null;
    showSidePanel: (isEnabled: boolean) => void;
}

function ChatSessionsModal({ data, showSidePanel }: ChatSessionsModalProps) {
    return (
        <Dialog>
            <DialogTrigger
                className="flex text-left text-medium text-gray-500 hover:text-gray-300 cursor-pointer my-4 text-sm p-[0.5rem]">
                <span className="mr-2">See All <ArrowRight className="inline h-4 w-4" weight="bold" /></span>
            </DialogTrigger>
            <DialogContent>
                <DialogHeader>
                    <DialogTitle>All Conversations</DialogTitle>
                    <DialogDescription
                        className="p-0">
                        <ScrollArea className="h-[500px] py-4">
                            {data && Object.keys(data).map((timeGrouping) => (
                                <div key={timeGrouping}>
                                    <div className={`text-muted-foreground text-sm font-bold p-[0.5rem] `}>
                                        {timeGrouping}
                                    </div>
                                    {data[timeGrouping].map((chatHistory) => (
                                        <ChatSession
                                            created={chatHistory.created}
                                            compressed={false}
                                            key={chatHistory.conversation_id}
                                            conversation_id={chatHistory.conversation_id}
                                            slug={chatHistory.slug}
                                            agent_avatar={chatHistory.agent_avatar}
                                            agent_name={chatHistory.agent_name}
                                            showSidePanel={showSidePanel} />
                                    ))}
                                </div>
                            ))}
                        </ScrollArea>
                    </DialogDescription>
                </DialogHeader>
            </DialogContent>
        </Dialog>
    );
}

const fetchChatHistory = async (url: string) => {
    const response = await fetch(url, {
        method: 'GET',
        headers: {
            'Content-Type': 'application/json',
        },
    });
    return response.json();
};

export const useChatSessionsFetchRequest = (url: string) => {
    const { data, error } = useSWR<ChatHistory[]>(url, fetchChatHistory);

    return {
        data,
        isLoading: !error && !data,
        isError: error,
    };
};

interface SidePanelProps {
    conversationId: string | null;
    uploadedFiles: string[];
    isMobileWidth: boolean;
}


export default function SidePanel(props: SidePanelProps) {
    const [data, setData] = useState<ChatHistory[] | null>(null);
    const [organizedData, setOrganizedData] = useState<GroupedChatHistory | null>(null);
    const [subsetOrganizedData, setSubsetOrganizedData] = useState<GroupedChatHistory | null>(null);
    const [enabled, setEnabled] = useState(false);

    const authenticatedData = useAuthenticatedData();
    const { data: chatSessions } = useChatSessionsFetchRequest(authenticatedData ? `/api/chat/sessions` : '');

    useEffect(() => {
        if (chatSessions) {
            setData(chatSessions);

            const groupedData: GroupedChatHistory = {};
            const subsetOrganizedData: GroupedChatHistory = {};
            let numAdded = 0;

            const currentDate = new Date();

            chatSessions.forEach((chatHistory) => {
                const chatDate = new Date(chatHistory.created);
                const diffTime = Math.abs(currentDate.getTime() - chatDate.getTime());
                const diffDays = Math.ceil(diffTime / (1000 * 60 * 60 * 24));

                const timeGrouping = diffDays < 7 ? 'Recent' : diffDays < 30 ? 'Last Month' : 'All Time';
                if (!groupedData[timeGrouping]) {
                    groupedData[timeGrouping] = [];
                }
                groupedData[timeGrouping].push(chatHistory);

                // Add to subsetOrganizedData if less than 8
                if (numAdded < 8) {
                    if (!subsetOrganizedData[timeGrouping]) {
                        subsetOrganizedData[timeGrouping] = [];
                    }
                    subsetOrganizedData[timeGrouping].push(chatHistory);
                    numAdded++;
                }
            });

            setSubsetOrganizedData(subsetOrganizedData);
            setOrganizedData(groupedData);
        }
    }, [chatSessions]);

    return (
        <div className={`${styles.panel} ${enabled ? styles.expanded : styles.collapsed} ${props.isMobileWidth ? 'mt-0' : 'mt-1'}`}>
            <div className={`flex justify-between flex-row`}>
                {
                    authenticatedData && props.isMobileWidth ?
                        <Drawer open={enabled} onOpenChange={(open) => {
                            if (!enabled) setEnabled(false);
                            setEnabled(open);
                        }
                        }>
                            <DrawerTrigger><Sidebar className="h-6 w-6 mx-2" weight="thin" /></DrawerTrigger>
                            <DrawerContent>
                                <DrawerHeader>
                                    <DrawerTitle>Sessions and Files</DrawerTitle>
                                    <DrawerDescription>View all conversation sessions and manage conversation file filters</DrawerDescription>
                                </DrawerHeader>
                                <div className={`${styles.panelWrapper}`}>
                                    <SessionsAndFiles
                                        setEnabled={setEnabled}
                                        subsetOrganizedData={subsetOrganizedData}
                                        organizedData={organizedData}
                                        data={data}
                                        uploadedFiles={props.uploadedFiles}
                                        userProfile={authenticatedData}
                                        conversationId={props.conversationId}
                                        isMobileWidth={props.isMobileWidth}
                                    />
                                </div>
                                <DrawerFooter>
                                    <DrawerClose>
                                        <Button variant="outline">Done</Button>
                                    </DrawerClose>
                                </DrawerFooter>
                            </DrawerContent>
                        </Drawer>
                        :
<<<<<<< HEAD
                        <div className={`flex justify-between flex-row ${enabled ? 'w-full' : 'w-fit'}`}>
                            <Link href='/' className="content-center">
                                <KhojLogoType />
                            </Link>
                            <div className={`${enabled ? 'flex items-center flex-row gap-2' : 'flex items-center'}`}>
                                <Link className={`ml-4 mr-4`} href="/">
=======
                        <div className={`grid grid-flow-col gap-4 w-fit`}>
                            <Link href='/' className="content-center">
                                <KhojLogoType />
                            </Link>
                            <div className='grid grid-flow-col gap-2 items-center'>
                                <Link className='mx-4' href="/">
>>>>>>> d8fe6779
                                    {enabled ? <NotePencil className="h-6 w-6" /> : <NotePencil className="h-6 w-6" color="gray" />}
                                </Link>
                                <button className={styles.button} onClick={() => setEnabled(!enabled)}>
                                    {enabled ? <Sidebar className="h-6 w-6" /> : <Sidebar className="h-6 w-6" color="gray" />}
                                </button>
                            </div>
<<<<<<< HEAD
                            <div className="fixed right-0 w-fit h-fit">
=======
                            <div className="fixed right-0 top-[0.9rem] w-fit h-fit">
>>>>>>> d8fe6779
                                <NavMenu />
                            </div>
                        </div>
                }
                {
                    props.isMobileWidth &&
                    <Link href='/' className="content-center">
                        <KhojLogoType />
                    </Link>
                }
                {
                    props.isMobileWidth &&
                    <NavMenu />
                }
            </div>
            {
                authenticatedData && !props.isMobileWidth && enabled &&
                <div className={`${styles.panelWrapper}`}>
                    <SessionsAndFiles
                        setEnabled={setEnabled}
                        subsetOrganizedData={subsetOrganizedData}
                        organizedData={organizedData}
                        data={data}
                        uploadedFiles={props.uploadedFiles}
                        userProfile={authenticatedData}
                        conversationId={props.conversationId}
                        isMobileWidth={props.isMobileWidth}
                    />
                </div>
            }
            {
                !authenticatedData && enabled &&
                <div className={`${styles.panelWrapper}`}>
                    <Link href="/" className="flex flex-col content-start items-start no-underline">
                        <Button variant="ghost"><House className="h-4 w-4 mr-1" />Home</Button>
                        <Button variant="ghost"><StackPlus className="h-4 w-4 mr-1" />New Conversation</Button>
                    </Link>
                    <Link href={`/login?next=${encodeURIComponent(window.location.pathname)}`}> {/* Redirect to login page */}
                        <Button variant="default"><UserCirclePlus className="h-4 w-4 mr-1" />Sign Up</Button>
                    </Link>
                </div>
            }
        </div>
    );
}<|MERGE_RESOLUTION|>--- conflicted
+++ resolved
@@ -696,32 +696,19 @@
                             </DrawerContent>
                         </Drawer>
                         :
-<<<<<<< HEAD
-                        <div className={`flex justify-between flex-row ${enabled ? 'w-full' : 'w-fit'}`}>
-                            <Link href='/' className="content-center">
-                                <KhojLogoType />
-                            </Link>
-                            <div className={`${enabled ? 'flex items-center flex-row gap-2' : 'flex items-center'}`}>
-                                <Link className={`ml-4 mr-4`} href="/">
-=======
                         <div className={`grid grid-flow-col gap-4 w-fit`}>
                             <Link href='/' className="content-center">
                                 <KhojLogoType />
                             </Link>
                             <div className='grid grid-flow-col gap-2 items-center'>
                                 <Link className='mx-4' href="/">
->>>>>>> d8fe6779
                                     {enabled ? <NotePencil className="h-6 w-6" /> : <NotePencil className="h-6 w-6" color="gray" />}
                                 </Link>
                                 <button className={styles.button} onClick={() => setEnabled(!enabled)}>
                                     {enabled ? <Sidebar className="h-6 w-6" /> : <Sidebar className="h-6 w-6" color="gray" />}
                                 </button>
                             </div>
-<<<<<<< HEAD
-                            <div className="fixed right-0 w-fit h-fit">
-=======
                             <div className="fixed right-0 top-[0.9rem] w-fit h-fit">
->>>>>>> d8fe6779
                                 <NavMenu />
                             </div>
                         </div>
