from __future__ import annotations  # to avoid quoting type hints

import datetime
import io
import ipaddress
import logging
import os
import platform
import random
import urllib.parse
import uuid
from collections import OrderedDict
from enum import Enum
from functools import lru_cache
from importlib import import_module
from importlib.metadata import version
from itertools import islice
from os import path
from pathlib import Path
from time import perf_counter
from typing import TYPE_CHECKING, Optional, Union
from urllib.parse import urlparse

import psutil
import requests
import torch
from asgiref.sync import sync_to_async
from magika import Magika
from PIL import Image
from pytz import country_names, country_timezones

from khoj.utils import constants

if TYPE_CHECKING:
    from sentence_transformers import CrossEncoder, SentenceTransformer

    from khoj.utils.models import BaseEncoder
    from khoj.utils.rawconfig import AppConfig


# Initialize Magika for file type identification
magika = Magika()


class AsyncIteratorWrapper:
    def __init__(self, obj):
        self._it = iter(obj)

    def __aiter__(self):
        return self

    async def __anext__(self):
        try:
            value = await self.next_async()
        except StopAsyncIteration:
            return
        return value

    @sync_to_async
    def next_async(self):
        try:
            return next(self._it)
        except StopIteration:
            raise StopAsyncIteration


def is_none_or_empty(item):
    return item == None or (hasattr(item, "__iter__") and len(item) == 0) or item == ""


def to_snake_case_from_dash(item: str):
    return item.replace("_", "-")


def get_absolute_path(filepath: Union[str, Path]) -> str:
    return str(Path(filepath).expanduser().absolute())


def resolve_absolute_path(filepath: Union[str, Optional[Path]], strict=False) -> Path:
    return Path(filepath).expanduser().absolute().resolve(strict=strict)


def get_from_dict(dictionary, *args):
    """null-aware get from a nested dictionary
    Returns: dictionary[args[0]][args[1]]... or None if any keys missing"""
    current = dictionary
    for arg in args:
        if not hasattr(current, "__iter__") or not arg in current:
            return None
        current = current[arg]
    return current


def merge_dicts(priority_dict: dict, default_dict: dict):
    merged_dict = priority_dict.copy()
    for key, _ in default_dict.items():
        if key not in priority_dict:
            merged_dict[key] = default_dict[key]
        elif isinstance(priority_dict[key], dict) and isinstance(default_dict[key], dict):
            merged_dict[key] = merge_dicts(priority_dict[key], default_dict[key])
    return merged_dict


def get_file_type(file_type: str, file_content: bytes) -> tuple[str, str]:
    "Get file type from file mime type"

    # Extract encoding from file_type
    encoding = file_type.split("=")[1].strip().lower() if ";" in file_type else None
    file_type = file_type.split(";")[0].strip() if ";" in file_type else file_type

    # Infer content type from reading file content
    try:
        content_group = magika.identify_bytes(file_content).output.group
    except Exception:
        # Fallback to using just file type if content type cannot be inferred
        content_group = "unknown"

    if file_type in ["text/markdown"]:
        return "markdown", encoding
    elif file_type in ["text/org"]:
        return "org", encoding
    elif file_type in ["application/pdf"]:
        return "pdf", encoding
    elif file_type in ["application/msword", "application/vnd.openxmlformats-officedocument.wordprocessingml.document"]:
        return "docx", encoding
    elif file_type in ["image/jpeg"]:
        return "image", encoding
    elif file_type in ["image/png"]:
        return "image", encoding
    elif file_type in ["image/webp"]:
        return "image", encoding
    elif content_group in ["code", "text"]:
        return "plaintext", encoding
    else:
        return "other", encoding


def load_model(
    model_name: str, model_type, model_dir=None, device: str = None
) -> Union[BaseEncoder, SentenceTransformer, CrossEncoder]:
    "Load model from disk or huggingface"
    # Construct model path
    logger = logging.getLogger(__name__)
    model_path = path.join(model_dir, model_name.replace("/", "_")) if model_dir is not None else None

    # Load model from model_path if it exists there
    model_type_class = get_class_by_name(model_type) if isinstance(model_type, str) else model_type
    if model_path is not None and resolve_absolute_path(model_path).exists():
        logger.debug(f"Loading {model_name} model from disk")
        model = model_type_class(get_absolute_path(model_path), device=device)
    # Else load the model from the model_name
    else:
        logger.info(f"🤖 Downloading {model_name} model from web")
        model = model_type_class(model_name, device=device)
        if model_path is not None:
            logger.info(f"📩 Saved {model_name} model to disk")
            model.save(model_path)

    return model


def get_class_by_name(name: str) -> object:
    "Returns the class object from name string"
    module_name, class_name = name.rsplit(".", 1)
    return getattr(import_module(module_name), class_name)


class timer:
    """Context manager to log time taken for a block of code to run"""

    def __init__(self, message: str, logger: logging.Logger, device: torch.device = None, log_level=logging.DEBUG):
        self.message = message
        self.logger = logger.debug if log_level == logging.DEBUG else logger.info
        self.device = device

    def __enter__(self):
        self.start = perf_counter()
        return self

    def __exit__(self, *_):
        elapsed = perf_counter() - self.start
        if self.device is None:
            self.logger(f"{self.message}: {elapsed:.3f} seconds")
        else:
            self.logger(f"{self.message}: {elapsed:.3f} seconds on device: {self.device}")


class LRU(OrderedDict):
    def __init__(self, *args, capacity=128, **kwargs):
        self.capacity = capacity
        super().__init__(*args, **kwargs)

    def __getitem__(self, key):
        value = super().__getitem__(key)
        self.move_to_end(key)
        return value

    def __setitem__(self, key, value):
        super().__setitem__(key, value)
        if len(self) > self.capacity:
            oldest = next(iter(self))
            del self[oldest]


def get_server_id():
    """Get, Generate Persistent, Random ID per server install.
    Helps count distinct khoj servers deployed.
    Maintains anonymity by using non-PII random id."""
    # Initialize server_id to None
    server_id = None
    # Expand path to the khoj env file. It contains persistent internal app data
    app_env_filename = path.expanduser(constants.app_env_filepath)

    # Check if the file exists
    if path.exists(app_env_filename):
        # Read the contents of the file
        with open(app_env_filename, "r") as f:
            contents = f.readlines()

        # Extract the server_id from the contents
        for line in contents:
            key, value = line.strip().split("=")
            if key.strip() == "server_id":
                server_id = value.strip()
                break

        # If server_id is not found, generate and write to env file
        if server_id is None:
            # If server_id is not found, generate a new one
            server_id = str(uuid.uuid4())

            with open(app_env_filename, "a") as f:
                f.write("server_id=" + server_id + "\n")
    else:
        # If server_id is not found, generate a new one
        server_id = str(uuid.uuid4())

        # Create khoj config directory if it doesn't exist
        os.makedirs(path.dirname(app_env_filename), exist_ok=True)

        # Write the server_id to the env file
        with open(app_env_filename, "w") as f:
            f.write("server_id=" + server_id + "\n")

    return server_id


def telemetry_disabled(app_config: AppConfig):
    return not app_config or not app_config.should_log_telemetry


def log_telemetry(
    telemetry_type: str,
    api: str = None,
    client: Optional[str] = None,
    app_config: Optional[AppConfig] = None,
    properties: dict = None,
):
    """Log basic app usage telemetry like client, os, api called"""
    # Do not log usage telemetry, if telemetry is disabled via app config
    if telemetry_disabled(app_config):
        return []

    if properties.get("server_id") is None:
        properties["server_id"] = get_server_id()

    # Populate telemetry data to log
    request_body = {
        "telemetry_type": telemetry_type,
        "server_version": version("khoj"),
        "os": platform.system(),
        "timestamp": datetime.datetime.now().strftime("%Y-%m-%d %H:%M:%S"),
    }
    request_body.update(properties or {})
    if api:
        # API endpoint on server called by client
        request_body["api"] = api
    if client:
        # Client from which the API was called. E.g. Emacs, Obsidian
        request_body["client"] = client

    # Log telemetry data to telemetry endpoint
    return request_body


def get_device_memory() -> int:
    """Get device memory in GB"""
    device = get_device()
    if device.type == "cuda":
        return torch.cuda.get_device_properties(device).total_memory
    elif device.type == "mps":
        return torch.mps.driver_allocated_memory()
    else:
        return psutil.virtual_memory().total


def get_device() -> torch.device:
    """Get device to run model on"""
    if torch.cuda.is_available():
        # Use CUDA GPU
        return torch.device("cuda:0")
    elif torch.backends.mps.is_available():
        # Use Apple M1 Metal Acceleration
        return torch.device("mps")
    else:
        return torch.device("cpu")


class ConversationCommand(str, Enum):
    Default = "default"
    General = "general"
    Notes = "notes"
    Help = "help"
    Online = "online"
    Webpage = "webpage"
    Image = "image"
    Text = "text"
    Automation = "automation"
    AutomatedTask = "automated_task"
    Summarize = "summarize"
    Diagram = "diagram"


command_descriptions = {
    ConversationCommand.General: "Only talk about information that relies on Khoj's general knowledge, not your personal knowledge base.",
    ConversationCommand.Notes: "Only talk about information that is available in your knowledge base.",
    ConversationCommand.Default: "The default command when no command specified. It intelligently auto-switches between general and notes mode.",
    ConversationCommand.Online: "Search for information on the internet.",
    ConversationCommand.Webpage: "Get information from webpage suggested by you.",
    ConversationCommand.Image: "Generate illustrative, creative images by describing your imagination in words.",
    ConversationCommand.Automation: "Automatically run your query at a specified time or interval.",
    ConversationCommand.Help: "Get help with how to use or setup Khoj from the documentation",
    ConversationCommand.Summarize: "Get help with a question pertaining to an entire document.",
    ConversationCommand.Diagram: "Draw a flowchart, diagram, or any other visual representation best expressed with primitives like lines, rectangles, and text.",
}

command_descriptions_for_agent = {
    ConversationCommand.General: "Agent can use the agents knowledge base and general knowledge.",
    ConversationCommand.Notes: "Agent can search the users knowledge base for information.",
    ConversationCommand.Online: "Agent can search the internet for information.",
    ConversationCommand.Webpage: "Agent can read suggested web pages for information.",
    ConversationCommand.Summarize: "Agent can read an entire document. Agents knowledge base must be a single document.",
}

tool_descriptions_for_llm = {
    ConversationCommand.Default: "To use a mix of your internal knowledge and the user's personal knowledge, or if you don't entirely understand the query.",
    ConversationCommand.General: "To use when you can answer the question without any outside information or personal knowledge",
    ConversationCommand.Notes: "To search the user's personal knowledge base. Especially helpful if the question expects context from the user's notes or documents.",
    ConversationCommand.Online: "To search for the latest, up-to-date information from the internet. Note: **Questions about Khoj should always use this data source**",
    ConversationCommand.Webpage: "To use if the user has directly provided the webpage urls or you are certain of the webpage urls to read.",
    ConversationCommand.Summarize: "To retrieve an answer that depends on the entire document or a large text.",
}

mode_descriptions_for_llm = {
    ConversationCommand.Image: "Use this if the user is requesting you to create a new picture based on their description.",
    ConversationCommand.Automation: "Use this if you are confident the user is requesting a response at a scheduled date, time and frequency",
<<<<<<< HEAD
    ConversationCommand.Text: "Use this if a normal text response would be sufficient for accurately responding to the query.",
=======
    ConversationCommand.Text: "Use this if the other response modes don't seem to fit the query.",
    ConversationCommand.Diagram: "Use this if the user is requesting a visual representation that requires primitives like lines, rectangles, and text.",
>>>>>>> 0dad4212
}

mode_descriptions_for_agent = {
    ConversationCommand.Image: "Agent can generate image in response.",
    ConversationCommand.Automation: "Agent can schedule a task to run at a scheduled date, time and frequency in response.",
    ConversationCommand.Text: "Agent can generate text in response.",
    ConversationCommand.Diagram: "Agent can generate a visual representation that requires primitives like lines, rectangles, and text.",
}


class ImageIntentType(Enum):
    """
    Chat message intent by Khoj for image responses.
    Marks the schema used to reference image in chat messages
    """

    # Images as Inline PNG
    TEXT_TO_IMAGE = "text-to-image"
    # Images as URLs
    TEXT_TO_IMAGE2 = "text-to-image2"
    # Images as Inline WebP
    TEXT_TO_IMAGE_V3 = "text-to-image-v3"


def generate_random_name():
    # List of adjectives and nouns to choose from
    adjectives = [
        "happy",
        "serendipitous",
        "exuberant",
        "calm",
        "brave",
        "scared",
        "energetic",
        "chivalrous",
        "kind",
        "suave",
    ]
    nouns = ["dog", "cat", "falcon", "whale", "turtle", "rabbit", "hamster", "snake", "spider", "elephant"]

    # Select two random words from the lists
    adjective = random.choice(adjectives)
    noun = random.choice(nouns)

    # Combine the words to form a name
    name = f"{adjective} {noun}"

    return name


def batcher(iterable, max_n):
    "Split an iterable into chunks of size max_n"
    it = iter(iterable)
    while True:
        chunk = list(islice(it, max_n))
        if not chunk:
            return
        yield (x for x in chunk if x is not None)


def is_env_var_true(env_var: str, default: str = "false") -> bool:
    """Get state of boolean environment variable"""
    return os.getenv(env_var, default).lower() == "true"


def in_debug_mode():
    """Check if Khoj is running in debug mode.
    Set KHOJ_DEBUG environment variable to true to enable debug mode."""
    return is_env_var_true("KHOJ_DEBUG")


def is_valid_url(url: str) -> bool:
    """Check if a string is a valid URL"""
    try:
        result = urlparse(url.strip())
        return all([result.scheme, result.netloc])
    except:
        return False


def is_internet_connected():
    try:
        response = requests.head("https://www.google.com")
        return response.status_code == 200
    except:
        return False


def is_internal_url(url: str) -> bool:
    """
    Check if a URL is likely to be internal/non-public.

    Args:
    url (str): The URL to check.

    Returns:
    bool: True if the URL is likely internal, False otherwise.
    """
    try:
        parsed_url = urllib.parse.urlparse(url)
        hostname = parsed_url.hostname

        # Check for localhost
        if hostname in ["localhost", "127.0.0.1", "::1"]:
            return True

        # Check for IP addresses in private ranges
        try:
            ip = ipaddress.ip_address(hostname)
            return ip.is_private
        except ValueError:
            pass  # Not an IP address, continue with other checks

        # Check for common internal TLDs
        internal_tlds = [".local", ".internal", ".private", ".corp", ".home", ".lan"]
        if any(hostname.endswith(tld) for tld in internal_tlds):
            return True

        # Check for URLs without a TLD
        if "." not in hostname:
            return True

        return False
    except Exception:
        # If we can't parse the URL or something else goes wrong, assume it's not internal
        return False


def convert_image_to_webp(image_bytes):
    """Convert image bytes to webp format for faster loading"""
    image_io = io.BytesIO(image_bytes)
    with Image.open(image_io) as original_image:
        webp_image_io = io.BytesIO()
        original_image.save(webp_image_io, "WEBP")

        # Encode the WebP image back to base64
        webp_image_bytes = webp_image_io.getvalue()
        webp_image_io.close()
        return webp_image_bytes


@lru_cache
def tz_to_cc_map() -> dict[str, str]:
    """Create a mapping of timezone to country code"""
    timezone_country = {}
    for countrycode in country_timezones:
        timezones = country_timezones[countrycode]
        for timezone in timezones:
            timezone_country[timezone] = countrycode
    return timezone_country


def get_country_code_from_timezone(tz: str) -> str:
    """Get country code from timezone"""
    return tz_to_cc_map().get(tz, "US")


def get_country_name_from_timezone(tz: str) -> str:
    """Get country name from timezone"""
    return country_names.get(get_country_code_from_timezone(tz), "United States")<|MERGE_RESOLUTION|>--- conflicted
+++ resolved
@@ -354,12 +354,8 @@
 mode_descriptions_for_llm = {
     ConversationCommand.Image: "Use this if the user is requesting you to create a new picture based on their description.",
     ConversationCommand.Automation: "Use this if you are confident the user is requesting a response at a scheduled date, time and frequency",
-<<<<<<< HEAD
     ConversationCommand.Text: "Use this if a normal text response would be sufficient for accurately responding to the query.",
-=======
-    ConversationCommand.Text: "Use this if the other response modes don't seem to fit the query.",
     ConversationCommand.Diagram: "Use this if the user is requesting a visual representation that requires primitives like lines, rectangles, and text.",
->>>>>>> 0dad4212
 }
 
 mode_descriptions_for_agent = {
