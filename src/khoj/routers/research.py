--- conflicted
+++ resolved
@@ -84,17 +84,6 @@
         max_iterations=max_iterations,
     )
 
-<<<<<<< HEAD
-    with timer("Chat actor: Infer information sources to refer", logger):
-        response = await send_message_to_model_wrapper(
-            query=query,
-            context=function_planning_prompt,
-            response_type="json_object",
-            user=user,
-            query_images=query_images,
-            tracer=tracer,
-            attached_files=attached_files,
-=======
     try:
         with timer("Chat actor: Infer information sources to refer", logger):
             response = await send_message_to_model_wrapper(
@@ -103,6 +92,7 @@
                 response_type="json_object",
                 user=user,
                 query_images=query_images,
+                attached_files=attached_files,
                 tracer=tracer,
             )
     except Exception as e:
@@ -111,7 +101,6 @@
             tool=None,
             query=None,
             warning="Failed to infer information sources to refer. Skipping iteration. Try again.",
->>>>>>> a5e2b9e7
         )
         return
 
