--- conflicted
+++ resolved
@@ -4,11 +4,7 @@
 import time
 import logging
 import json
-<<<<<<< HEAD
 from typing import List, Optional, Union, Any, Dict
-=======
-from typing import Annotated, List, Optional, Union, Any
->>>>>>> c3465d69
 
 # External Packages
 from fastapi import APIRouter, Depends, HTTPException, Header, Request
