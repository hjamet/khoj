import json
import logging
import math
from typing import Dict, Optional
from urllib.parse import unquote

from asgiref.sync import sync_to_async
from fastapi import APIRouter, Depends, Request
from fastapi.requests import Request
from fastapi.responses import Response, StreamingResponse
from starlette.authentication import requires

from khoj.database.adapters import ConversationAdapters, EntryAdapters, aget_user_name
from khoj.database.models import KhojUser
from khoj.processor.conversation.prompts import help_message, no_entries_found
from khoj.processor.conversation.utils import save_to_conversation_log
from khoj.processor.tools.online_search import search_online
from khoj.routers.api import extract_references_and_questions
from khoj.routers.helpers import (
    ApiUserRateLimiter,
    CommonQueryParams,
    ConversationCommandRateLimiter,
    agenerate_chat_response,
    aget_relevant_information_sources,
    aget_relevant_output_modes,
    get_conversation_command,
    is_ready_to_chat,
    text_to_image,
    update_telemetry_state,
    validate_conversation_config,
)
from khoj.utils import state
from khoj.utils.helpers import (
    AsyncIteratorWrapper,
    ConversationCommand,
    command_descriptions,
    get_device,
    is_none_or_empty,
)
from khoj.utils.rawconfig import LocationData

# Initialize Router
logger = logging.getLogger(__name__)
conversation_command_rate_limiter = ConversationCommandRateLimiter(
    trial_rate_limit=2, subscribed_rate_limit=100, slug="command"
)


api_chat = APIRouter()


@api_chat.get("/starters", response_class=Response)
@requires(["authenticated"])
async def chat_starters(
    request: Request,
    common: CommonQueryParams,
) -> Response:
    user: KhojUser = request.user.object
    starter_questions = await ConversationAdapters.aget_conversation_starters(user)
    return Response(content=json.dumps(starter_questions), media_type="application/json", status_code=200)


@api_chat.get("/history")
@requires(["authenticated"])
def chat_history(
    request: Request,
    common: CommonQueryParams,
    conversation_id: Optional[int] = None,
):
    user = request.user.object
    validate_conversation_config()

    # Load Conversation History
    conversation = ConversationAdapters.get_conversation_by_user(
        user=user, client_application=request.user.client_app, conversation_id=conversation_id
    )

    if conversation is None:
        return Response(
            content=json.dumps({"status": "error", "message": f"Conversation: {conversation_id} not found"}),
            status_code=404,
        )

    agent_metadata = None
    if conversation.agent:
        agent_metadata = {
            "slug": conversation.agent.slug,
            "name": conversation.agent.name,
            "avatar": conversation.agent.avatar,
            "isCreator": conversation.agent.creator == user,
        }

    meta_log = conversation.conversation_log
    meta_log.update(
        {
            "conversation_id": conversation.id,
            "slug": conversation.title if conversation.title else conversation.slug,
            "agent": agent_metadata,
        }
    )

    update_telemetry_state(
        request=request,
        telemetry_type="api",
        api="chat_history",
        **common.__dict__,
    )

    return {"status": "ok", "response": meta_log}


@api_chat.delete("/history")
@requires(["authenticated"])
async def clear_chat_history(
    request: Request,
    common: CommonQueryParams,
    conversation_id: Optional[int] = None,
):
    user = request.user.object

    # Clear Conversation History
    await ConversationAdapters.adelete_conversation_by_user(user, request.user.client_app, conversation_id)

    update_telemetry_state(
        request=request,
        telemetry_type="api",
        api="clear_chat_history",
        **common.__dict__,
    )

    return {"status": "ok", "message": "Conversation history cleared"}


@api_chat.get("/sessions")
@requires(["authenticated"])
def chat_sessions(
    request: Request,
    common: CommonQueryParams,
):
    user = request.user.object

    # Load Conversation Sessions
    sessions = ConversationAdapters.get_conversation_sessions(user, request.user.client_app).values_list(
        "id", "slug", "title"
    )

    session_values = [{"conversation_id": session[0], "slug": session[2] or session[1]} for session in sessions]

    update_telemetry_state(
        request=request,
        telemetry_type="api",
        api="chat_sessions",
        **common.__dict__,
    )

    return Response(content=json.dumps(session_values), media_type="application/json", status_code=200)


@api_chat.post("/sessions")
@requires(["authenticated"])
async def create_chat_session(
    request: Request,
    common: CommonQueryParams,
<<<<<<< HEAD
    agent_slug: Optional[str] = None,
=======
    agent_id: Optional[int] = None,
>>>>>>> 2399d91f
):
    user = request.user.object

    # Create new Conversation Session
    conversation = await ConversationAdapters.acreate_conversation_session(user, request.user.client_app, agent_slug)

    response = {"conversation_id": conversation.id}

    update_telemetry_state(
        request=request,
        telemetry_type="api",
        api="create_chat_sessions",
        **common.__dict__,
    )

    return Response(content=json.dumps(response), media_type="application/json", status_code=200)


@api_chat.get("/options", response_class=Response)
@requires(["authenticated"])
async def chat_options(
    request: Request,
    common: CommonQueryParams,
) -> Response:
    cmd_options = {}
    for cmd in ConversationCommand:
        cmd_options[cmd.value] = command_descriptions[cmd]

    update_telemetry_state(
        request=request,
        telemetry_type="api",
        api="chat_options",
        **common.__dict__,
    )
    return Response(content=json.dumps(cmd_options), media_type="application/json", status_code=200)


@api_chat.patch("/title", response_class=Response)
@requires(["authenticated"])
async def set_conversation_title(
    request: Request,
    common: CommonQueryParams,
    title: str,
    conversation_id: Optional[int] = None,
) -> Response:
    user = request.user.object
    title = title.strip()[:200]

    # Set Conversation Title
    conversation = await ConversationAdapters.aset_conversation_title(
        user, request.user.client_app, conversation_id, title
    )

    success = True if conversation else False

    update_telemetry_state(
        request=request,
        telemetry_type="api",
        api="set_conversation_title",
        **common.__dict__,
    )

    return Response(
        content=json.dumps({"status": "ok", "success": success}), media_type="application/json", status_code=200
    )


@api_chat.get("", response_class=Response)
@requires(["authenticated"])
async def chat(
    request: Request,
    common: CommonQueryParams,
    q: str,
    n: Optional[int] = 5,
    d: Optional[float] = 0.18,
    stream: Optional[bool] = False,
    title: Optional[str] = None,
    conversation_id: Optional[int] = None,
    city: Optional[str] = None,
    region: Optional[str] = None,
    country: Optional[str] = None,
    rate_limiter_per_minute=Depends(
        ApiUserRateLimiter(requests=5, subscribed_requests=60, window=60, slug="chat_minute")
    ),
    rate_limiter_per_day=Depends(
        ApiUserRateLimiter(requests=5, subscribed_requests=600, window=60 * 60 * 24, slug="chat_day")
    ),
) -> Response:
    user: KhojUser = request.user.object
    q = unquote(q)

    await is_ready_to_chat(user)
    conversation_commands = [get_conversation_command(query=q, any_references=True)]

    if conversation_commands == [ConversationCommand.Help]:
        conversation_config = await ConversationAdapters.aget_user_conversation_config(user)
        if conversation_config == None:
            conversation_config = await ConversationAdapters.aget_default_conversation_config()
        model_type = conversation_config.model_type
        formatted_help = help_message.format(model=model_type, version=state.khoj_version, device=get_device())
        return StreamingResponse(iter([formatted_help]), media_type="text/event-stream", status_code=200)

    conversation = await ConversationAdapters.aget_conversation_by_user(
<<<<<<< HEAD
        user, request.user.client_app, conversation_id, slug
    )

    meta_log = conversation.conversation_log
=======
        user, request.user.client_app, conversation_id, title
    )
    if not conversation:
        return Response(
            content=f"No conversation found with requested id, title", media_type="text/plain", status_code=400
        )
    else:
        meta_log = conversation.conversation_log
>>>>>>> 2399d91f

    if conversation_commands == [ConversationCommand.Default]:
        conversation_commands = await aget_relevant_information_sources(q, meta_log)
        mode = await aget_relevant_output_modes(q, meta_log)
        if mode not in conversation_commands:
            conversation_commands.append(mode)

    for cmd in conversation_commands:
        await conversation_command_rate_limiter.update_and_check_if_valid(request, cmd)
        q = q.replace(f"/{cmd.value}", "").strip()

    location = None

    if city or region or country:
        location = LocationData(city=city, region=region, country=country)

    user_name = await aget_user_name(user)

    compiled_references, inferred_queries, defiltered_query = await extract_references_and_questions(
        request, common, meta_log, q, (n or 5), (d or math.inf), conversation_commands, location
    )
    online_results: Dict = dict()

    if conversation_commands == [ConversationCommand.Notes] and not await EntryAdapters.auser_has_entries(user):
        no_entries_found_format = no_entries_found.format()
        if stream:
            return StreamingResponse(iter([no_entries_found_format]), media_type="text/event-stream", status_code=200)
        else:
            response_obj = {"response": no_entries_found_format}
            return Response(content=json.dumps(response_obj), media_type="text/plain", status_code=200)

    if ConversationCommand.Notes in conversation_commands and is_none_or_empty(compiled_references):
        conversation_commands.remove(ConversationCommand.Notes)

    if ConversationCommand.Online in conversation_commands:
        try:
            online_results = await search_online(defiltered_query, meta_log, location)
        except ValueError as e:
            return StreamingResponse(
                iter(["Please set your SERPER_DEV_API_KEY to get started with online searches 🌐"]),
                media_type="text/event-stream",
                status_code=200,
            )

    if ConversationCommand.Image in conversation_commands:
        update_telemetry_state(
            request=request,
            telemetry_type="api",
            api="chat",
            metadata={"conversation_command": conversation_commands[0].value},
            **common.__dict__,
        )
        intent_type = "text-to-image"
        image, status_code, improved_image_prompt, image_url = await text_to_image(
            q, user, meta_log, location_data=location, references=compiled_references, online_results=online_results
        )
        if image is None:
            content_obj = {"image": image, "intentType": intent_type, "detail": improved_image_prompt}
            return Response(content=json.dumps(content_obj), media_type="application/json", status_code=status_code)

        if image_url:
            intent_type = "text-to-image2"
            image = image_url
        await sync_to_async(save_to_conversation_log)(
            q,
            image,
            user,
            meta_log,
            intent_type=intent_type,
            inferred_queries=[improved_image_prompt],
            client_application=request.user.client_app,
            conversation_id=conversation.id,
            compiled_references=compiled_references,
            online_results=online_results,
        )
        content_obj = {"image": image, "intentType": intent_type, "inferredQueries": [improved_image_prompt], "context": compiled_references, "online_results": online_results}  # type: ignore
        return Response(content=json.dumps(content_obj), media_type="application/json", status_code=status_code)

    # Get the (streamed) chat response from the LLM of choice.
    llm_response, chat_metadata = await agenerate_chat_response(
        defiltered_query,
        meta_log,
        conversation,
        compiled_references,
        online_results,
        inferred_queries,
        conversation_commands,
        user,
        request.user.client_app,
        conversation.id,
        location,
        user_name,
    )

    cmd_set = set([cmd.value for cmd in conversation_commands])
    chat_metadata["conversation_command"] = cmd_set

    update_telemetry_state(
        request=request,
        telemetry_type="api",
        api="chat",
        metadata=chat_metadata,
        **common.__dict__,
    )

    if llm_response is None:
        return Response(content=llm_response, media_type="text/plain", status_code=500)

    if stream:
        return StreamingResponse(llm_response, media_type="text/event-stream", status_code=200)

    iterator = AsyncIteratorWrapper(llm_response)

    # Get the full response from the generator if the stream is not requested.
    aggregated_gpt_response = ""
    async for item in iterator:
        if item is None:
            break
        aggregated_gpt_response += item

    actual_response = aggregated_gpt_response.split("### compiled references:")[0]

    response_obj = {"response": actual_response, "context": compiled_references}

    return Response(content=json.dumps(response_obj), media_type="application/json", status_code=200)<|MERGE_RESOLUTION|>--- conflicted
+++ resolved
@@ -161,11 +161,7 @@
 async def create_chat_session(
     request: Request,
     common: CommonQueryParams,
-<<<<<<< HEAD
     agent_slug: Optional[str] = None,
-=======
-    agent_id: Optional[int] = None,
->>>>>>> 2399d91f
 ):
     user = request.user.object
 
@@ -269,12 +265,6 @@
         return StreamingResponse(iter([formatted_help]), media_type="text/event-stream", status_code=200)
 
     conversation = await ConversationAdapters.aget_conversation_by_user(
-<<<<<<< HEAD
-        user, request.user.client_app, conversation_id, slug
-    )
-
-    meta_log = conversation.conversation_log
-=======
         user, request.user.client_app, conversation_id, title
     )
     if not conversation:
@@ -283,7 +273,6 @@
         )
     else:
         meta_log = conversation.conversation_log
->>>>>>> 2399d91f
 
     if conversation_commands == [ConversationCommand.Default]:
         conversation_commands = await aget_relevant_information_sources(q, meta_log)
