import asyncio
import hashlib
import json
import logging
import math
import os
import re
from concurrent.futures import ThreadPoolExecutor
from datetime import datetime, timedelta, timezone
from enum import Enum
from functools import partial
from random import random
from typing import (
    Annotated,
    Any,
    AsyncGenerator,
    Callable,
    Dict,
    Iterator,
    List,
    Optional,
    Tuple,
    Union,
)
from urllib.parse import parse_qs, quote, urljoin, urlparse

import cron_descriptor
import pytz
import requests
from apscheduler.job import Job
from apscheduler.triggers.cron import CronTrigger
from asgiref.sync import sync_to_async
from fastapi import Depends, Header, HTTPException, Request, UploadFile
from starlette.authentication import has_required_scope
from starlette.requests import URL

from khoj.database import adapters
from khoj.database.adapters import (
    AgentAdapters,
    AutomationAdapters,
    ConversationAdapters,
    EntryAdapters,
<<<<<<< HEAD
    FileObjectAdapters,
=======
    ais_user_subscribed,
>>>>>>> c66c5713
    create_khoj_token,
    get_khoj_tokens,
    get_user_name,
    get_user_notion_config,
    get_user_subscription_state,
    run_with_process_lock,
)
from khoj.database.models import (
    Agent,
    ChatModelOptions,
    ClientApplication,
    Conversation,
    GithubConfig,
    KhojUser,
    NotionConfig,
    ProcessLock,
    Subscription,
    TextToImageModelConfig,
    UserRequests,
)
from khoj.processor.content.docx.docx_to_entries import DocxToEntries
from khoj.processor.content.github.github_to_entries import GithubToEntries
from khoj.processor.content.images.image_to_entries import ImageToEntries
from khoj.processor.content.markdown.markdown_to_entries import MarkdownToEntries
from khoj.processor.content.notion.notion_to_entries import NotionToEntries
from khoj.processor.content.org_mode.org_to_entries import OrgToEntries
from khoj.processor.content.pdf.pdf_to_entries import PdfToEntries
from khoj.processor.content.plaintext.plaintext_to_entries import PlaintextToEntries
from khoj.processor.conversation import prompts
from khoj.processor.conversation.anthropic.anthropic_chat import (
    anthropic_send_message_to_model,
    converse_anthropic,
)
from khoj.processor.conversation.google.gemini_chat import (
    converse_gemini,
    gemini_send_message_to_model,
)
from khoj.processor.conversation.helpers import send_message_to_model_wrapper
from khoj.processor.conversation.offline.chat_model import (
    converse_offline,
    send_message_to_model_offline,
)
from khoj.processor.conversation.openai.gpt import converse, send_message_to_model
from khoj.processor.conversation.utils import (
    ChatEvent,
    ThreadedGenerator,
    construct_chat_history,
    generate_chatml_messages_with_context,
    remove_json_codeblock,
    save_to_conversation_log,
)
from khoj.processor.speech.text_to_speech import is_eleven_labs_enabled
from khoj.routers.email import is_resend_enabled, send_task_email
from khoj.routers.twilio import is_twilio_enabled
from khoj.search_type import text_search
from khoj.utils import state
from khoj.utils.config import OfflineChatProcessorModel
from khoj.utils.helpers import (
    LRU,
    ConversationCommand,
    is_none_or_empty,
    is_valid_url,
    log_telemetry,
    mode_descriptions_for_llm,
    timer,
    tool_descriptions_for_llm,
)
from khoj.utils.rawconfig import LocationData

logger = logging.getLogger(__name__)

executor = ThreadPoolExecutor(max_workers=1)


NOTION_OAUTH_CLIENT_ID = os.getenv("NOTION_OAUTH_CLIENT_ID")
NOTION_OAUTH_CLIENT_SECRET = os.getenv("NOTION_OAUTH_CLIENT_SECRET")
NOTION_REDIRECT_URI = os.getenv("NOTION_REDIRECT_URI")


def is_query_empty(query: str) -> bool:
    return is_none_or_empty(query.strip())


def validate_conversation_config(user: KhojUser):
    default_config = ConversationAdapters.get_default_conversation_config(user)

    if default_config is None:
        raise HTTPException(status_code=500, detail="Contact the server administrator to add a chat model.")

    if default_config.model_type == "openai" and not default_config.openai_config:
        raise HTTPException(status_code=500, detail="Contact the server administrator to add a chat model.")


async def is_ready_to_chat(user: KhojUser):
    user_conversation_config = await ConversationAdapters.aget_user_conversation_config(user)
    if user_conversation_config == None:
        user_conversation_config = await ConversationAdapters.aget_default_conversation_config()

    if user_conversation_config and user_conversation_config.model_type == ChatModelOptions.ModelType.OFFLINE:
        chat_model = user_conversation_config.chat_model
        max_tokens = user_conversation_config.max_prompt_size
        if state.offline_chat_processor_config is None:
            logger.info("Loading Offline Chat Model...")
            state.offline_chat_processor_config = OfflineChatProcessorModel(chat_model, max_tokens)
        return True

    if (
        user_conversation_config
        and (
            user_conversation_config.model_type
            in [
                ChatModelOptions.ModelType.OPENAI,
                ChatModelOptions.ModelType.ANTHROPIC,
                ChatModelOptions.ModelType.GOOGLE,
            ]
        )
        and user_conversation_config.openai_config
    ):
        return True

    raise HTTPException(status_code=500, detail="Set your OpenAI API key or enable Local LLM via Khoj settings.")


def update_telemetry_state(
    request: Request,
    telemetry_type: str,
    api: str,
    client: Optional[str] = None,
    user_agent: Optional[str] = None,
    referer: Optional[str] = None,
    host: Optional[str] = None,
    metadata: Optional[dict] = None,
):
    user: KhojUser = request.user.object if request.user.is_authenticated else None
    client_app: ClientApplication = request.user.client_app if request.user.is_authenticated else None
    subscription: Subscription = user.subscription if user and hasattr(user, "subscription") else None
    user_state = {
        "client_host": request.client.host if request.client else None,
        "user_agent": user_agent or "unknown",
        "referer": referer or "unknown",
        "host": host or "unknown",
        "server_id": str(user.uuid) if user else None,
        "subscription_type": subscription.type if subscription else None,
        "is_recurring": subscription.is_recurring if subscription else None,
        "client_id": str(client_app.name) if client_app else "default",
    }

    if metadata:
        user_state.update(metadata)

    state.telemetry += [
        log_telemetry(
            telemetry_type=telemetry_type, api=api, client=client, app_config=state.config.app, properties=user_state
        )
    ]


def get_next_url(request: Request) -> str:
    "Construct next url relative to current domain from request"
    next_url_param = urlparse(request.query_params.get("next", "/"))
    next_path = "/"  # default next path
    # If relative path or absolute path to current domain
    if is_none_or_empty(next_url_param.scheme) or next_url_param.netloc == request.base_url.netloc:
        # Use path in next query param
        next_path = next_url_param.path
    # Construct absolute url using current domain and next path from request
    return urljoin(str(request.base_url).rstrip("/"), next_path)


def get_conversation_command(query: str, any_references: bool = False) -> ConversationCommand:
    if query.startswith("/notes"):
        return ConversationCommand.Notes
    elif query.startswith("/help"):
        return ConversationCommand.Help
    elif query.startswith("/general"):
        return ConversationCommand.General
    elif query.startswith("/online"):
        return ConversationCommand.Online
    elif query.startswith("/webpage"):
        return ConversationCommand.Webpage
    elif query.startswith("/image"):
        return ConversationCommand.Image
    elif query.startswith("/automated_task"):
        return ConversationCommand.AutomatedTask
    elif query.startswith("/summarize"):
        return ConversationCommand.Summarize
    # If no relevant notes found for the given query
    elif not any_references:
        return ConversationCommand.General
    else:
        return ConversationCommand.Default


async def agenerate_chat_response(*args):
    loop = asyncio.get_event_loop()
    return await loop.run_in_executor(executor, generate_chat_response, *args)


async def acreate_title_from_query(query: str, user: KhojUser = None) -> str:
    """
    Create a title from the given query
    """
    title_generation_prompt = prompts.subject_generation.format(query=query)

    with timer("Chat actor: Generate title from query", logger):
        response = await send_message_to_model_wrapper(title_generation_prompt, user=user)

    return response.strip()


async def acheck_if_safe_prompt(system_prompt: str, user: KhojUser = None) -> Tuple[bool, str]:
    """
    Check if the system prompt is safe to use
    """
    safe_prompt_check = prompts.personality_prompt_safety_expert.format(prompt=system_prompt)
    is_safe = True
    reason = ""

    with timer("Chat actor: Check if safe prompt", logger):
        response = await send_message_to_model_wrapper(safe_prompt_check, user=user)

        response = response.strip()
        try:
            response = json.loads(response)
            is_safe = response.get("safe", "True") == "True"
            if not is_safe:
                reason = response.get("reason", "")
        except Exception:
            logger.error(f"Invalid response for checking safe prompt: {response}")

    if not is_safe:
        logger.error(f"Unsafe prompt: {system_prompt}. Reason: {reason}")

    return is_safe, reason


async def aget_relevant_information_sources(
    query: str,
    conversation_history: dict,
    is_task: bool,
    user: KhojUser,
    uploaded_image_url: str = None,
    agent: Agent = None,
):
    """
    Given a query, determine which of the available tools the agent should use in order to answer appropriately.
    """

    tool_options = dict()
    tool_options_str = ""

    agent_tools = agent.input_tools if agent else []

    for tool, description in tool_descriptions_for_llm.items():
        tool_options[tool.value] = description
        if len(agent_tools) == 0 or tool.value in agent_tools:
            tool_options_str += f'- "{tool.value}": "{description}"\n'

    chat_history = construct_chat_history(conversation_history)

    if uploaded_image_url:
        query = f"[placeholder for user attached image]\n{query}"

    personality_context = (
        prompts.personality_context.format(personality=agent.personality) if agent and agent.personality else ""
    )

    relevant_tools_prompt = prompts.pick_relevant_information_collection_tools.format(
        query=query,
        tools=tool_options_str,
        chat_history=chat_history,
        personality_context=personality_context,
    )

    with timer("Chat actor: Infer information sources to refer", logger):
        response = await send_message_to_model_wrapper(
            relevant_tools_prompt,
            response_type="json_object",
            user=user,
        )

    try:
        response = response.strip()
        response = remove_json_codeblock(response)
        response = json.loads(response)
        response = [q.strip() for q in response["source"] if q.strip()]
        if not isinstance(response, list) or not response or len(response) == 0:
            logger.error(f"Invalid response for determining relevant tools: {response}")
            return tool_options

        final_response = [] if not is_task else [ConversationCommand.AutomatedTask]
        for llm_suggested_tool in response:
            # Add a double check to verify it's in the agent list, because the LLM sometimes gets confused by the tool options.
            if llm_suggested_tool in tool_options.keys() and (
                len(agent_tools) == 0 or llm_suggested_tool in agent_tools
            ):
                # Check whether the tool exists as a valid ConversationCommand
                final_response.append(ConversationCommand(llm_suggested_tool))

        if is_none_or_empty(final_response):
            if len(agent_tools) == 0:
                final_response = [ConversationCommand.Default]
            else:
                final_response = [ConversationCommand.General]
        return final_response
    except Exception as e:
        logger.error(f"Invalid response for determining relevant tools: {response}")
        if len(agent_tools) == 0:
            final_response = [ConversationCommand.Default]
        else:
            final_response = agent_tools


async def aget_relevant_output_modes(
    query: str,
    conversation_history: dict,
    is_task: bool = False,
    user: KhojUser = None,
    uploaded_image_url: str = None,
    agent: Agent = None,
):
    """
    Given a query, determine which of the available tools the agent should use in order to answer appropriately.
    """

    mode_options = dict()
    mode_options_str = ""

    output_modes = agent.output_modes if agent else []

    for mode, description in mode_descriptions_for_llm.items():
        # Do not allow tasks to schedule another task
        if is_task and mode == ConversationCommand.Automation:
            continue
        mode_options[mode.value] = description
        if len(output_modes) == 0 or mode.value in output_modes:
            mode_options_str += f'- "{mode.value}": "{description}"\n'

    chat_history = construct_chat_history(conversation_history)

    if uploaded_image_url:
        query = f"[placeholder for user attached image]\n{query}"

    personality_context = (
        prompts.personality_context.format(personality=agent.personality) if agent and agent.personality else ""
    )

    relevant_mode_prompt = prompts.pick_relevant_output_mode.format(
        query=query,
        modes=mode_options_str,
        chat_history=chat_history,
        personality_context=personality_context,
    )

    with timer("Chat actor: Infer output mode for chat response", logger):
        response = await send_message_to_model_wrapper(relevant_mode_prompt, response_type="json_object", user=user)

    try:
        response = response.strip()
        response = remove_json_codeblock(response)
        response = json.loads(response)

        if is_none_or_empty(response):
            return ConversationCommand.Text

        output_mode = response["output"]

        # Add a double check to verify it's in the agent list, because the LLM sometimes gets confused by the tool options.
        if output_mode in mode_options.keys() and (len(output_modes) == 0 or output_mode in output_modes):
            # Check whether the tool exists as a valid ConversationCommand
            return ConversationCommand(output_mode)

        logger.error(f"Invalid output mode selected: {output_mode}. Defaulting to text.")
        return ConversationCommand.Text
    except Exception:
        logger.error(f"Invalid response for determining output mode: {response}")
        return ConversationCommand.Text


async def infer_webpage_urls(
    q: str,
    conversation_history: dict,
    location_data: LocationData,
    user: KhojUser,
    uploaded_image_url: str = None,
    agent: Agent = None,
) -> List[str]:
    """
    Infer webpage links from the given query
    """
    location = f"{location_data}" if location_data else "Unknown"
    username = prompts.user_name.format(name=user.get_full_name()) if user.get_full_name() else ""
    chat_history = construct_chat_history(conversation_history)

    utc_date = datetime.utcnow().strftime("%Y-%m-%d")
    personality_context = (
        prompts.personality_context.format(personality=agent.personality) if agent and agent.personality else ""
    )

    online_queries_prompt = prompts.infer_webpages_to_read.format(
        current_date=utc_date,
        query=q,
        chat_history=chat_history,
        location=location,
        username=username,
        personality_context=personality_context,
    )

    with timer("Chat actor: Infer webpage urls to read", logger):
        response = await send_message_to_model_wrapper(
            online_queries_prompt, uploaded_image_url=uploaded_image_url, response_type="json_object", user=user
        )

    # Validate that the response is a non-empty, JSON-serializable list of URLs
    try:
        response = response.strip()
        response = remove_json_codeblock(response)
        urls = json.loads(response)
        valid_unique_urls = {str(url).strip() for url in urls["links"] if is_valid_url(url)}
        if is_none_or_empty(valid_unique_urls):
            raise ValueError(f"Invalid list of urls: {response}")
        return list(valid_unique_urls)
    except Exception:
        raise ValueError(f"Invalid list of urls: {response}")


async def generate_online_subqueries(
    q: str,
    conversation_history: dict,
    location_data: LocationData,
    user: KhojUser,
    uploaded_image_url: str = None,
    agent: Agent = None,
) -> List[str]:
    """
    Generate subqueries from the given query
    """
    location = f"{location_data}" if location_data else "Unknown"
    username = prompts.user_name.format(name=user.get_full_name()) if user.get_full_name() else ""
    chat_history = construct_chat_history(conversation_history)

    utc_date = datetime.utcnow().strftime("%Y-%m-%d")
    personality_context = (
        prompts.personality_context.format(personality=agent.personality) if agent and agent.personality else ""
    )

    online_queries_prompt = prompts.online_search_conversation_subqueries.format(
        current_date=utc_date,
        query=q,
        chat_history=chat_history,
        location=location,
        username=username,
        personality_context=personality_context,
    )

    with timer("Chat actor: Generate online search subqueries", logger):
        response = await send_message_to_model_wrapper(
            online_queries_prompt, uploaded_image_url=uploaded_image_url, response_type="json_object", user=user
        )

    # Validate that the response is a non-empty, JSON-serializable list
    try:
        response = response.strip()
        response = remove_json_codeblock(response)
        response = json.loads(response)
        response = [q.strip() for q in response["queries"] if q.strip()]
        if not isinstance(response, list) or not response or len(response) == 0:
            logger.error(f"Invalid response for constructing subqueries: {response}. Returning original query: {q}")
            return [q]
        return response
    except Exception as e:
        logger.error(f"Invalid response for constructing subqueries: {response}. Returning original query: {q}")
        return [q]


async def schedule_query(
    q: str, conversation_history: dict, user: KhojUser, uploaded_image_url: str = None
) -> Tuple[str, ...]:
    """
    Schedule the date, time to run the query. Assume the server timezone is UTC.
    """
    chat_history = construct_chat_history(conversation_history)

    crontime_prompt = prompts.crontime_prompt.format(
        query=q,
        chat_history=chat_history,
    )

    raw_response = await send_message_to_model_wrapper(
        crontime_prompt, uploaded_image_url=uploaded_image_url, response_type="json_object", user=user
    )

    # Validate that the response is a non-empty, JSON-serializable list
    try:
        raw_response = raw_response.strip()
        response: Dict[str, str] = json.loads(raw_response)
        if not response or not isinstance(response, Dict) or len(response) != 3:
            raise AssertionError(f"Invalid response for scheduling query : {response}")
        return response.get("crontime"), response.get("query"), response.get("subject")
    except Exception:
        raise AssertionError(f"Invalid response for scheduling query: {raw_response}")


async def extract_relevant_info(q: str, corpus: str, user: KhojUser = None, agent: Agent = None) -> Union[str, None]:
    """
    Extract relevant information for a given query from the target corpus
    """

    if is_none_or_empty(corpus) or is_none_or_empty(q):
        return None

    personality_context = (
        prompts.personality_context.format(personality=agent.personality) if agent and agent.personality else ""
    )

    extract_relevant_information = prompts.extract_relevant_information.format(
        query=q,
        corpus=corpus.strip(),
        personality_context=personality_context,
    )

    with timer("Chat actor: Extract relevant information from data", logger):
        response = await send_message_to_model_wrapper(
            extract_relevant_information,
            prompts.system_prompt_extract_relevant_information,
            user=user,
        )
    return response.strip()


async def extract_relevant_summary(
    q: str,
    corpus: str,
    conversation_history: dict,
    uploaded_image_url: str = None,
    user: KhojUser = None,
    agent: Agent = None,
) -> Union[str, None]:
    """
    Extract relevant information for a given query from the target corpus
    """

    if is_none_or_empty(corpus) or is_none_or_empty(q):
        return None

    personality_context = (
        prompts.personality_context.format(personality=agent.personality) if agent and agent.personality else ""
    )

    chat_history = construct_chat_history(conversation_history)

    extract_relevant_information = prompts.extract_relevant_summary.format(
        query=q,
        chat_history=chat_history,
        corpus=corpus.strip(),
        personality_context=personality_context,
    )

    with timer("Chat actor: Extract relevant information from data", logger):
        response = await send_message_to_model_wrapper(
            extract_relevant_information,
            prompts.system_prompt_extract_relevant_summary,
            user=user,
            uploaded_image_url=uploaded_image_url,
        )
    return response.strip()


async def generate_summary_from_files(
    q: str,
    user: KhojUser,
    file_filters: List[str],
    meta_log: dict,
    subscribed: bool,
    uploaded_image_url: str = None,
    agent: Agent = None,
    send_status_func: Optional[Callable] = None,
    send_response_func: Optional[Callable] = None,
):
    try:
        file_object = None
        if await EntryAdapters.aagent_has_entries(agent):
            file_names = await EntryAdapters.aget_agent_entry_filepaths(agent)
            if len(file_names) > 0:
                file_object = await FileObjectAdapters.async_get_file_objects_by_name(None, file_names[0], agent)

        if len(file_filters) > 0:
            file_object = await FileObjectAdapters.async_get_file_objects_by_name(user, file_filters[0])

        if len(file_object) == 0:
            response_log = (
                "Sorry, I couldn't find the full text of this file. Please re-upload the document and try again."
            )
            async for result in send_response_func(response_log):
                yield result
            return
        contextual_data = " ".join([file.raw_text for file in file_object])
        if not q:
            q = "Create a general summary of the file"
        async for result in send_status_func(f"**Constructing Summary Using:** {file_object[0].file_name}"):
            yield result

        response = await extract_relevant_summary(
            q,
            contextual_data,
            conversation_history=meta_log,
            subscribed=subscribed,
            uploaded_image_url=uploaded_image_url,
            agent=agent,
        )
        response_log = str(response)
        async for result in send_response_func(response_log):
            yield result
    except Exception as e:
        response_log = "Error summarizing file. Please try again, or contact support."
        logger.error(f"Error summarizing file for {user.email}: {e}", exc_info=True)
        async for result in send_response_func(response_log):
            yield result


async def generate_better_image_prompt(
    q: str,
    conversation_history: str,
    location_data: LocationData,
    note_references: List[Dict[str, Any]],
    online_results: Optional[dict] = None,
    model_type: Optional[str] = None,
    uploaded_image_url: Optional[str] = None,
    user: KhojUser = None,
    agent: Agent = None,
) -> str:
    """
    Generate a better image prompt from the given query
    """

    today_date = datetime.now(tz=timezone.utc).strftime("%Y-%m-%d, %A")
    personality_context = (
        prompts.personality_context.format(personality=agent.personality) if agent and agent.personality else ""
    )
    model_type = model_type or TextToImageModelConfig.ModelType.OPENAI

    if location_data:
        location_prompt = prompts.user_location.format(location=f"{location_data}")
    else:
        location_prompt = "Unknown"

    user_references = "\n\n".join([f"# {item['compiled']}" for item in note_references])

    simplified_online_results = {}

    if online_results:
        for result in online_results:
            if online_results[result].get("answerBox"):
                simplified_online_results[result] = online_results[result]["answerBox"]
            elif online_results[result].get("webpages"):
                simplified_online_results[result] = online_results[result]["webpages"]

    if model_type == TextToImageModelConfig.ModelType.OPENAI:
        image_prompt = prompts.image_generation_improve_prompt_dalle.format(
            query=q,
            chat_history=conversation_history,
            location=location_prompt,
            current_date=today_date,
            references=user_references,
            online_results=simplified_online_results,
            personality_context=personality_context,
        )
    elif model_type in [TextToImageModelConfig.ModelType.STABILITYAI, TextToImageModelConfig.ModelType.REPLICATE]:
        image_prompt = prompts.image_generation_improve_prompt_sd.format(
            query=q,
            chat_history=conversation_history,
            location=location_prompt,
            current_date=today_date,
            references=user_references,
            online_results=simplified_online_results,
            personality_context=personality_context,
        )

    with timer("Chat actor: Generate contextual image prompt", logger):
        response = await send_message_to_model_wrapper(image_prompt, uploaded_image_url=uploaded_image_url, user=user)
        response = response.strip()
        if response.startswith(('"', "'")) and response.endswith(('"', "'")):
            response = response[1:-1]

    return response


<<<<<<< HEAD
=======
async def send_message_to_model_wrapper(
    message: str,
    system_message: str = "",
    response_type: str = "text",
    user: KhojUser = None,
    uploaded_image_url: str = None,
):
    conversation_config: ChatModelOptions = await ConversationAdapters.aget_default_conversation_config(user)
    vision_available = conversation_config.vision_enabled
    if not vision_available and uploaded_image_url:
        vision_enabled_config = await ConversationAdapters.aget_vision_enabled_config()
        if vision_enabled_config:
            conversation_config = vision_enabled_config
            vision_available = True

    subscribed = await ais_user_subscribed(user)
    chat_model = conversation_config.chat_model
    max_tokens = (
        conversation_config.subscribed_max_prompt_size
        if subscribed and conversation_config.subscribed_max_prompt_size
        else conversation_config.max_prompt_size
    )
    tokenizer = conversation_config.tokenizer
    model_type = conversation_config.model_type
    vision_available = conversation_config.vision_enabled

    if model_type == ChatModelOptions.ModelType.OFFLINE:
        if state.offline_chat_processor_config is None or state.offline_chat_processor_config.loaded_model is None:
            state.offline_chat_processor_config = OfflineChatProcessorModel(chat_model, max_tokens)

        loaded_model = state.offline_chat_processor_config.loaded_model
        truncated_messages = generate_chatml_messages_with_context(
            user_message=message,
            system_message=system_message,
            model_name=chat_model,
            loaded_model=loaded_model,
            tokenizer_name=tokenizer,
            max_prompt_size=max_tokens,
            vision_enabled=vision_available,
            model_type=conversation_config.model_type,
        )

        return send_message_to_model_offline(
            messages=truncated_messages,
            loaded_model=loaded_model,
            model=chat_model,
            max_prompt_size=max_tokens,
            streaming=False,
            response_type=response_type,
        )

    elif model_type == ChatModelOptions.ModelType.OPENAI:
        openai_chat_config = conversation_config.openai_config
        api_key = openai_chat_config.api_key
        api_base_url = openai_chat_config.api_base_url
        truncated_messages = generate_chatml_messages_with_context(
            user_message=message,
            system_message=system_message,
            model_name=chat_model,
            max_prompt_size=max_tokens,
            tokenizer_name=tokenizer,
            vision_enabled=vision_available,
            uploaded_image_url=uploaded_image_url,
            model_type=conversation_config.model_type,
        )

        return send_message_to_model(
            messages=truncated_messages,
            api_key=api_key,
            model=chat_model,
            response_type=response_type,
            api_base_url=api_base_url,
        )
    elif model_type == ChatModelOptions.ModelType.ANTHROPIC:
        api_key = conversation_config.openai_config.api_key
        truncated_messages = generate_chatml_messages_with_context(
            user_message=message,
            system_message=system_message,
            model_name=chat_model,
            max_prompt_size=max_tokens,
            tokenizer_name=tokenizer,
            vision_enabled=vision_available,
            uploaded_image_url=uploaded_image_url,
            model_type=conversation_config.model_type,
        )

        return anthropic_send_message_to_model(
            messages=truncated_messages,
            api_key=api_key,
            model=chat_model,
        )
    elif model_type == ChatModelOptions.ModelType.GOOGLE:
        api_key = conversation_config.openai_config.api_key
        truncated_messages = generate_chatml_messages_with_context(
            user_message=message,
            system_message=system_message,
            model_name=chat_model,
            max_prompt_size=max_tokens,
            tokenizer_name=tokenizer,
            vision_enabled=vision_available,
            uploaded_image_url=uploaded_image_url,
        )

        return gemini_send_message_to_model(
            messages=truncated_messages, api_key=api_key, model=chat_model, response_type=response_type
        )
    else:
        raise HTTPException(status_code=500, detail="Invalid conversation config")


>>>>>>> c66c5713
def send_message_to_model_wrapper_sync(
    message: str,
    system_message: str = "",
    response_type: str = "text",
    user: KhojUser = None,
):
    conversation_config: ChatModelOptions = ConversationAdapters.get_default_conversation_config(user)

    if conversation_config is None:
        raise HTTPException(status_code=500, detail="Contact the server administrator to set a default chat model.")

    chat_model = conversation_config.chat_model
    max_tokens = conversation_config.max_prompt_size
    vision_available = conversation_config.vision_enabled

    if conversation_config.model_type == ChatModelOptions.ModelType.OFFLINE:
        if state.offline_chat_processor_config is None or state.offline_chat_processor_config.loaded_model is None:
            state.offline_chat_processor_config = OfflineChatProcessorModel(chat_model, max_tokens)

        loaded_model = state.offline_chat_processor_config.loaded_model
        truncated_messages = generate_chatml_messages_with_context(
            user_message=message,
            system_message=system_message,
            model_name=chat_model,
            loaded_model=loaded_model,
            max_prompt_size=max_tokens,
            vision_enabled=vision_available,
            model_type=conversation_config.model_type,
        )

        return send_message_to_model_offline(
            messages=truncated_messages,
            loaded_model=loaded_model,
            model=chat_model,
            max_prompt_size=max_tokens,
            streaming=False,
            response_type=response_type,
        )

    elif conversation_config.model_type == ChatModelOptions.ModelType.OPENAI:
        api_key = conversation_config.openai_config.api_key
        truncated_messages = generate_chatml_messages_with_context(
            user_message=message,
            system_message=system_message,
            model_name=chat_model,
            max_prompt_size=max_tokens,
            vision_enabled=vision_available,
            model_type=conversation_config.model_type,
        )

        openai_response = send_message_to_model(
            messages=truncated_messages, api_key=api_key, model=chat_model, response_type=response_type
        )

        return openai_response

    elif conversation_config.model_type == ChatModelOptions.ModelType.ANTHROPIC:
        api_key = conversation_config.openai_config.api_key
        truncated_messages = generate_chatml_messages_with_context(
            user_message=message,
            system_message=system_message,
            model_name=chat_model,
            max_prompt_size=max_tokens,
            vision_enabled=vision_available,
            model_type=conversation_config.model_type,
        )

        return anthropic_send_message_to_model(
            messages=truncated_messages,
            api_key=api_key,
            model=chat_model,
        )

    elif conversation_config.model_type == ChatModelOptions.ModelType.GOOGLE:
        api_key = conversation_config.openai_config.api_key
        truncated_messages = generate_chatml_messages_with_context(
            user_message=message,
            system_message=system_message,
            model_name=chat_model,
            max_prompt_size=max_tokens,
            vision_enabled=vision_available,
        )

        return gemini_send_message_to_model(
            messages=truncated_messages,
            api_key=api_key,
            model=chat_model,
        )
    else:
        raise HTTPException(status_code=500, detail="Invalid conversation config")


def generate_chat_response(
    q: str,
    meta_log: dict,
    conversation: Conversation,
    compiled_references: List[Dict] = [],
    online_results: Dict[str, Dict] = {},
    code_results: Dict[str, Dict] = {},
    inferred_queries: List[str] = [],
    conversation_commands: List[ConversationCommand] = [ConversationCommand.Default],
    user: KhojUser = None,
    client_application: ClientApplication = None,
    conversation_id: str = None,
    location_data: LocationData = None,
    user_name: Optional[str] = None,
    uploaded_image_url: Optional[str] = None,
    meta_research: str = "",
) -> Tuple[Union[ThreadedGenerator, Iterator[str]], Dict[str, str]]:
    # Initialize Variables
    chat_response = None
    logger.debug(f"Conversation Types: {conversation_commands}")

    metadata = {}
    agent = AgentAdapters.get_conversation_agent_by_id(conversation.agent.id) if conversation.agent else None
    query_to_run = q
    if meta_research:
        query_to_run = f"AI Research: {meta_research} {q}"
    try:
        partial_completion = partial(
            save_to_conversation_log,
            q,
            user=user,
            meta_log=meta_log,
            compiled_references=compiled_references,
            online_results=online_results,
            code_results=code_results,
            inferred_queries=inferred_queries,
            client_application=client_application,
            conversation_id=conversation_id,
            uploaded_image_url=uploaded_image_url,
        )

        conversation_config = ConversationAdapters.get_valid_conversation_config(user, conversation)
        vision_available = conversation_config.vision_enabled
        if not vision_available and uploaded_image_url:
            vision_enabled_config = ConversationAdapters.get_vision_enabled_config()
            if vision_enabled_config:
                conversation_config = vision_enabled_config
                vision_available = True

        if conversation_config.model_type == "offline":
            loaded_model = state.offline_chat_processor_config.loaded_model
            chat_response = converse_offline(
                references=compiled_references,
                online_results=online_results,
                user_query=query_to_run,
                loaded_model=loaded_model,
                conversation_log=meta_log,
                completion_func=partial_completion,
                conversation_commands=conversation_commands,
                model=conversation_config.chat_model,
                max_prompt_size=conversation_config.max_prompt_size,
                tokenizer_name=conversation_config.tokenizer,
                location_data=location_data,
                user_name=user_name,
                agent=agent,
            )

        elif conversation_config.model_type == ChatModelOptions.ModelType.OPENAI:
            openai_chat_config = conversation_config.openai_config
            api_key = openai_chat_config.api_key
            chat_model = conversation_config.chat_model
            chat_response = converse(
                compiled_references,
                query_to_run,
                image_url=uploaded_image_url,
                online_results=online_results,
                code_results=code_results,
                conversation_log=meta_log,
                model=chat_model,
                api_key=api_key,
                api_base_url=openai_chat_config.api_base_url,
                completion_func=partial_completion,
                conversation_commands=conversation_commands,
                max_prompt_size=conversation_config.max_prompt_size,
                tokenizer_name=conversation_config.tokenizer,
                location_data=location_data,
                user_name=user_name,
                agent=agent,
                vision_available=vision_available,
            )

        elif conversation_config.model_type == ChatModelOptions.ModelType.ANTHROPIC:
            api_key = conversation_config.openai_config.api_key
            chat_response = converse_anthropic(
                compiled_references,
                query_to_run,
                online_results,
                code_results,
                meta_log,
                model=conversation_config.chat_model,
                api_key=api_key,
                completion_func=partial_completion,
                conversation_commands=conversation_commands,
                max_prompt_size=conversation_config.max_prompt_size,
                tokenizer_name=conversation_config.tokenizer,
                location_data=location_data,
                user_name=user_name,
                agent=agent,
            )
        elif conversation_config.model_type == ChatModelOptions.ModelType.GOOGLE:
            api_key = conversation_config.openai_config.api_key
            chat_response = converse_gemini(
                compiled_references,
                query_to_run,
                online_results,
                code_results,
                meta_log,
                model=conversation_config.chat_model,
                api_key=api_key,
                completion_func=partial_completion,
                conversation_commands=conversation_commands,
                max_prompt_size=conversation_config.max_prompt_size,
                tokenizer_name=conversation_config.tokenizer,
                location_data=location_data,
                user_name=user_name,
                agent=agent,
            )

        metadata.update({"chat_model": conversation_config.chat_model})

    except Exception as e:
        logger.error(e, exc_info=True)
        raise HTTPException(status_code=500, detail=str(e))

    return chat_response, metadata


class ApiUserRateLimiter:
    def __init__(self, requests: int, subscribed_requests: int, window: int, slug: str):
        self.requests = requests
        self.subscribed_requests = subscribed_requests
        self.window = window
        self.slug = slug

    def __call__(self, request: Request):
        # Rate limiting disabled if billing is disabled
        if state.billing_enabled is False:
            return

        # Rate limiting is disabled if user unauthenticated.
        # Other systems handle authentication
        if not request.user.is_authenticated:
            return

        user: KhojUser = request.user.object
        subscribed = has_required_scope(request, ["premium"])

        # Remove requests outside of the time window
        cutoff = datetime.now(tz=timezone.utc) - timedelta(seconds=self.window)
        count_requests = UserRequests.objects.filter(user=user, created_at__gte=cutoff, slug=self.slug).count()

        # Check if the user has exceeded the rate limit
        if subscribed and count_requests >= self.subscribed_requests:
            logger.info(
                f"Rate limit: {count_requests} requests in {self.window} seconds for user: {user}. Limit is {self.subscribed_requests} requests."
            )
            raise HTTPException(status_code=429, detail="Slow down! Too Many Requests")
        if not subscribed and count_requests >= self.requests:
            if self.requests >= self.subscribed_requests:
                logger.info(
                    f"Rate limit: {count_requests} requests in {self.window} seconds for user: {user}. Limit is {self.subscribed_requests} requests."
                )
                raise HTTPException(
                    status_code=429,
                    detail="Slow down! Too Many Requests",
                )

            logger.info(
                f"Rate limit: {count_requests} requests in {self.window} seconds for user: {user}. Limit is {self.subscribed_requests} requests."
            )
            raise HTTPException(
                status_code=429,
                detail="We're glad you're enjoying Khoj! You've exceeded your usage limit for today. Come back tomorrow or subscribe to increase your usage limit via [your settings](https://app.khoj.dev/settings).",
            )

        # Add the current request to the cache
        UserRequests.objects.create(user=user, slug=self.slug)


class ConversationCommandRateLimiter:
    def __init__(self, trial_rate_limit: int, subscribed_rate_limit: int, slug: str):
        self.slug = slug
        self.trial_rate_limit = trial_rate_limit
        self.subscribed_rate_limit = subscribed_rate_limit
        self.restricted_commands = [ConversationCommand.Online, ConversationCommand.Image]

    async def update_and_check_if_valid(self, request: Request, conversation_command: ConversationCommand):
        if state.billing_enabled is False:
            return

        if not request.user.is_authenticated:
            return

        if conversation_command not in self.restricted_commands:
            return

        user: KhojUser = request.user.object
        subscribed = has_required_scope(request, ["premium"])

        # Remove requests outside of the 24-hr time window
        cutoff = datetime.now(tz=timezone.utc) - timedelta(seconds=60 * 60 * 24)
        command_slug = f"{self.slug}_{conversation_command.value}"
        count_requests = await UserRequests.objects.filter(
            user=user, created_at__gte=cutoff, slug=command_slug
        ).acount()

        if subscribed and count_requests >= self.subscribed_rate_limit:
            logger.info(
                f"Rate limit: {count_requests} requests in 24 hours for user: {user}. Limit is {self.subscribed_rate_limit} requests."
            )
            raise HTTPException(status_code=429, detail="Slow down! Too Many Requests")
        if not subscribed and count_requests >= self.trial_rate_limit:
            raise HTTPException(
                status_code=429,
                detail=f"We're glad you're enjoying Khoj! You've exceeded your `/{conversation_command.value}` command usage limit for today. Subscribe to increase your usage limit via [your settings](https://app.khoj.dev/settings).",
            )
        await UserRequests.objects.acreate(user=user, slug=command_slug)
        return


class ApiIndexedDataLimiter:
    def __init__(
        self,
        incoming_entries_size_limit: float,
        subscribed_incoming_entries_size_limit: float,
        total_entries_size_limit: float,
        subscribed_total_entries_size_limit: float,
    ):
        self.num_entries_size = incoming_entries_size_limit
        self.subscribed_num_entries_size = subscribed_incoming_entries_size_limit
        self.total_entries_size_limit = total_entries_size_limit
        self.subscribed_total_entries_size = subscribed_total_entries_size_limit

    def __call__(self, request: Request, files: List[UploadFile] = None):
        if state.billing_enabled is False:
            return

        subscribed = has_required_scope(request, ["premium"])
        incoming_data_size_mb = 0.0
        deletion_file_names = set()

        if not request.user.is_authenticated or not files:
            return

        user: KhojUser = request.user.object

        for file in files:
            if file.size == 0:
                deletion_file_names.add(file.filename)

            incoming_data_size_mb += file.size / 1024 / 1024

        num_deleted_entries = 0
        for file_path in deletion_file_names:
            deleted_count = EntryAdapters.delete_entry_by_file(user, file_path)
            num_deleted_entries += deleted_count

        logger.info(f"Deleted {num_deleted_entries} entries for user: {user}.")

        if subscribed and incoming_data_size_mb >= self.subscribed_num_entries_size:
            raise HTTPException(status_code=429, detail="Too much data indexed.")
        if not subscribed and incoming_data_size_mb >= self.num_entries_size:
            raise HTTPException(
                status_code=429, detail="Too much data indexed. Subscribe to increase your data index limit."
            )

        user_size_data = EntryAdapters.get_size_of_indexed_data_in_mb(user)
        if subscribed and user_size_data + incoming_data_size_mb >= self.subscribed_total_entries_size:
            raise HTTPException(status_code=429, detail="Too much data indexed.")
        if not subscribed and user_size_data + incoming_data_size_mb >= self.total_entries_size_limit:
            raise HTTPException(
                status_code=429, detail="Too much data indexed. Subscribe to increase your data index limit."
            )


class CommonQueryParamsClass:
    def __init__(
        self,
        client: Optional[str] = None,
        user_agent: Optional[str] = Header(None),
        referer: Optional[str] = Header(None),
        host: Optional[str] = Header(None),
    ):
        self.client = client
        self.user_agent = user_agent
        self.referer = referer
        self.host = host


CommonQueryParams = Annotated[CommonQueryParamsClass, Depends()]


def should_notify(original_query: str, executed_query: str, ai_response: str, user: KhojUser) -> bool:
    """
    Decide whether to notify the user of the AI response.
    Default to notifying the user for now.
    """
    if any(is_none_or_empty(message) for message in [original_query, executed_query, ai_response]):
        return False

    to_notify_or_not = prompts.to_notify_or_not.format(
        original_query=original_query,
        executed_query=executed_query,
        response=ai_response,
    )

    with timer("Chat actor: Decide to notify user of automation response", logger):
        try:
            # TODO Replace with async call so we don't have to maintain a sync version
            response = send_message_to_model_wrapper_sync(to_notify_or_not, user)
            should_notify_result = "no" not in response.lower()
            logger.info(f'Decided to {"not " if not should_notify_result else ""}notify user of automation response.')
            return should_notify_result
        except:
            logger.warning(f"Fallback to notify user of automation response as failed to infer should notify or not.")
            return True


def scheduled_chat(
    query_to_run: str,
    scheduling_request: str,
    subject: str,
    user: KhojUser,
    calling_url: URL,
    job_id: str = None,
    conversation_id: str = None,
):
    logger.info(f"Processing scheduled_chat: {query_to_run}")
    if job_id:
        # Get the job object and check whether the time is valid for it to run. This helps avoid race conditions that cause the same job to be run multiple times.
        job = AutomationAdapters.get_automation(user, job_id)
        last_run_time = AutomationAdapters.get_job_last_run(user, job)

        # Convert last_run_time from %Y-%m-%d %I:%M %p %Z to datetime object
        if last_run_time:
            last_run_time = datetime.strptime(last_run_time, "%Y-%m-%d %I:%M %p %Z").replace(tzinfo=timezone.utc)

            # If the last run time was within the last 6 hours, don't run it again. This helps avoid multithreading issues and rate limits.
            if (datetime.now(timezone.utc) - last_run_time).total_seconds() < 21600:
                logger.info(f"Skipping scheduled chat {job_id} as the next run time is in the future.")
                return

    # Extract relevant params from the original URL
    scheme = "http" if not calling_url.is_secure else "https"
    query_dict = parse_qs(calling_url.query)

    # Pop the stream value from query_dict if it exists
    query_dict.pop("stream", None)

    # Replace the original scheduling query with the scheduled query
    query_dict["q"] = [query_to_run]

    # Replace the original conversation_id with the conversation_id
    if conversation_id:
        # encode the conversation_id to avoid any issues with special characters
        query_dict["conversation_id"] = [quote(str(conversation_id))]

    # Restructure the original query_dict into a valid JSON payload for the chat API
    json_payload = {key: values[0] for key, values in query_dict.items()}

    # Construct the URL to call the chat API with the scheduled query string
    url = f"{scheme}://{calling_url.netloc}/api/chat?client=khoj"

    # Construct the Headers for the chat API
    headers = {"User-Agent": "Khoj", "Content-Type": "application/json"}
    if not state.anonymous_mode:
        # Add authorization request header in non-anonymous mode
        token = get_khoj_tokens(user)
        if is_none_or_empty(token):
            token = create_khoj_token(user).token
        else:
            token = token[0].token
        headers["Authorization"] = f"Bearer {token}"

    # Call the chat API endpoint with authenticated user token and query
    raw_response = requests.post(url, headers=headers, json=json_payload, allow_redirects=False)

    # Handle redirect manually if necessary
    if raw_response.status_code in [301, 302]:
        redirect_url = raw_response.headers["Location"]
        logger.info(f"Redirecting to {redirect_url}")
        raw_response = requests.post(redirect_url, headers=headers, json=json_payload)

    # Stop if the chat API call was not successful
    if raw_response.status_code != 200:
        logger.error(f"Failed to run schedule chat: {raw_response.text}, user: {user}, query: {query_to_run}")
        return None

    # Extract the AI response from the chat API response
    cleaned_query = re.sub(r"^/automated_task\s*", "", query_to_run).strip()
    is_image = False
    if raw_response.headers.get("Content-Type") == "application/json":
        response_map = raw_response.json()
        ai_response = response_map.get("response") or response_map.get("image")
        is_image = False
        if type(ai_response) == dict:
            is_image = ai_response.get("image") is not None
    else:
        ai_response = raw_response.text

    # Notify user if the AI response is satisfactory
    if should_notify(
        original_query=scheduling_request, executed_query=cleaned_query, ai_response=ai_response, user=user
    ):
        if is_resend_enabled():
            send_task_email(user.get_short_name(), user.email, cleaned_query, ai_response, subject, is_image)
        else:
            return raw_response


async def create_automation(
    q: str, timezone: str, user: KhojUser, calling_url: URL, meta_log: dict = {}, conversation_id: str = None
):
    crontime, query_to_run, subject = await schedule_query(q, meta_log, user)
    job = await schedule_automation(query_to_run, subject, crontime, timezone, q, user, calling_url, conversation_id)
    return job, crontime, query_to_run, subject


async def schedule_automation(
    query_to_run: str,
    subject: str,
    crontime: str,
    timezone: str,
    scheduling_request: str,
    user: KhojUser,
    calling_url: URL,
    conversation_id: str,
):
    # Disable minute level automation recurrence
    minute_value = crontime.split(" ")[0]
    if not minute_value.isdigit():
        # Run automation at some random minute (to distribute request load) instead of running every X minutes
        crontime = " ".join([str(math.floor(random() * 60))] + crontime.split(" ")[1:])

    user_timezone = pytz.timezone(timezone)
    trigger = CronTrigger.from_crontab(crontime, user_timezone)
    trigger.jitter = 60
    # Generate id and metadata used by task scheduler and process locks for the task runs
    job_metadata = json.dumps(
        {
            "query_to_run": query_to_run,
            "scheduling_request": scheduling_request,
            "subject": subject,
            "crontime": crontime,
            "conversation_id": str(conversation_id),
        }
    )
    query_id = hashlib.md5(f"{query_to_run}_{crontime}".encode("utf-8")).hexdigest()
    job_id = f"automation_{user.uuid}_{query_id}"
    job = await sync_to_async(state.scheduler.add_job)(
        run_with_process_lock,
        trigger=trigger,
        args=(
            scheduled_chat,
            f"{ProcessLock.Operation.SCHEDULED_JOB}_{user.uuid}_{query_id}",
        ),
        kwargs={
            "query_to_run": query_to_run,
            "scheduling_request": scheduling_request,
            "subject": subject,
            "user": user,
            "calling_url": calling_url,
            "job_id": job_id,
            "conversation_id": conversation_id,
        },
        id=job_id,
        name=job_metadata,
        max_instances=2,  # Allow second instance to kill any previous instance with stale lock
    )
    return job


def construct_automation_created_message(automation: Job, crontime: str, query_to_run: str, subject: str):
    # Display next run time in user timezone instead of UTC
    schedule = f'{cron_descriptor.get_description(crontime)} {automation.next_run_time.strftime("%Z")}'
    next_run_time = automation.next_run_time.strftime("%Y-%m-%d %I:%M %p %Z")
    # Remove /automated_task prefix from inferred_query
    unprefixed_query_to_run = re.sub(r"^\/automated_task\s*", "", query_to_run)
    # Create the automation response
    automation_icon_url = f"/static/assets/icons/automation.svg"
    return f"""
    ### ![]({automation_icon_url}) Created Automation
- Subject: **{subject}**
- Query to Run: "{unprefixed_query_to_run}"
- Schedule: `{schedule}`
- Next Run At: {next_run_time}

Manage your automations [here](/automations).
    """.strip()


class MessageProcessor:
    def __init__(self):
        self.references = {}
        self.raw_response = ""

    def convert_message_chunk_to_json(self, raw_chunk: str) -> Dict[str, Any]:
        if raw_chunk.startswith("{") and raw_chunk.endswith("}"):
            try:
                json_chunk = json.loads(raw_chunk)
                if "type" not in json_chunk:
                    json_chunk = {"type": "message", "data": json_chunk}
                return json_chunk
            except json.JSONDecodeError:
                return {"type": "message", "data": raw_chunk}
        elif raw_chunk:
            return {"type": "message", "data": raw_chunk}
        return {"type": "", "data": ""}

    def process_message_chunk(self, raw_chunk: str) -> None:
        chunk = self.convert_message_chunk_to_json(raw_chunk)
        if not chunk or not chunk["type"]:
            return

        chunk_type = ChatEvent(chunk["type"])
        if chunk_type == ChatEvent.REFERENCES:
            self.references = chunk["data"]
        elif chunk_type == ChatEvent.MESSAGE:
            chunk_data = chunk["data"]
            if isinstance(chunk_data, dict):
                self.raw_response = self.handle_json_response(chunk_data)
            elif (
                isinstance(chunk_data, str) and chunk_data.strip().startswith("{") and chunk_data.strip().endswith("}")
            ):
                try:
                    json_data = json.loads(chunk_data.strip())
                    self.raw_response = self.handle_json_response(json_data)
                except json.JSONDecodeError:
                    self.raw_response += chunk_data
            else:
                self.raw_response += chunk_data

    def handle_json_response(self, json_data: Dict[str, str]) -> str | Dict[str, str]:
        if "image" in json_data or "details" in json_data:
            return json_data
        if "response" in json_data:
            return json_data["response"]
        return json_data


async def read_chat_stream(response_iterator: AsyncGenerator[str, None]) -> Dict[str, Any]:
    processor = MessageProcessor()
    event_delimiter = "␃🔚␗"
    buffer = ""

    async for chunk in response_iterator:
        # Start buffering chunks until complete event is received
        buffer += chunk

        # Once the buffer contains a complete event
        while event_delimiter in buffer:
            # Extract the event from the buffer
            event, buffer = buffer.split(event_delimiter, 1)
            # Process the event
            if event:
                processor.process_message_chunk(event)

    # Process any remaining data in the buffer
    if buffer:
        processor.process_message_chunk(buffer)

    return {"response": processor.raw_response, "references": processor.references}


def get_user_config(user: KhojUser, request: Request, is_detailed: bool = False):
    user_picture = request.session.get("user", {}).get("picture")
    is_active = has_required_scope(request, ["premium"])
    has_documents = EntryAdapters.user_has_entries(user=user)

    if not is_detailed:
        return {
            "request": request,
            "username": user.username if user else None,
            "user_photo": user_picture,
            "is_active": is_active,
            "has_documents": has_documents,
            "khoj_version": state.khoj_version,
        }

    user_subscription_state = get_user_subscription_state(user.email)
    user_subscription = adapters.get_user_subscription(user.email)
    subscription_renewal_date = (
        user_subscription.renewal_date.strftime("%d %b %Y")
        if user_subscription and user_subscription.renewal_date
        else (user_subscription.created_at + timedelta(days=7)).strftime("%d %b %Y")
    )
    given_name = get_user_name(user)

    enabled_content_sources_set = set(EntryAdapters.get_unique_file_sources(user))
    enabled_content_sources = {
        "computer": ("computer" in enabled_content_sources_set),
        "github": ("github" in enabled_content_sources_set),
        "notion": ("notion" in enabled_content_sources_set),
    }

    notion_oauth_url = get_notion_auth_url(user)
    current_notion_config = get_user_notion_config(user)
    notion_token = current_notion_config.token if current_notion_config else ""

    selected_chat_model_config = ConversationAdapters.get_conversation_config(
        user
    ) or ConversationAdapters.get_default_conversation_config(user)
    chat_models = ConversationAdapters.get_conversation_processor_options().all()
    chat_model_options = list()
    for chat_model in chat_models:
        chat_model_options.append({"name": chat_model.chat_model, "id": chat_model.id})

    search_model_options = adapters.get_or_create_search_models().all()
    all_search_model_options = list()
    for search_model_option in search_model_options:
        all_search_model_options.append({"name": search_model_option.name, "id": search_model_option.id})

    current_search_model_option = adapters.get_user_search_model_or_default(user)

    selected_paint_model_config = ConversationAdapters.get_user_text_to_image_model_config(user)
    paint_model_options = ConversationAdapters.get_text_to_image_model_options().all()
    all_paint_model_options = list()
    for paint_model in paint_model_options:
        all_paint_model_options.append({"name": paint_model.model_name, "id": paint_model.id})

    voice_models = ConversationAdapters.get_voice_model_options()
    voice_model_options = list()
    for voice_model in voice_models:
        voice_model_options.append({"name": voice_model.name, "id": voice_model.model_id})

    if len(voice_model_options) == 0:
        eleven_labs_enabled = False
    else:
        eleven_labs_enabled = is_eleven_labs_enabled()

    selected_voice_model_config = ConversationAdapters.get_voice_model_config(user)

    return {
        "request": request,
        # user info
        "username": user.username if user else None,
        "user_photo": user_picture,
        "is_active": is_active,
        "given_name": given_name,
        "phone_number": str(user.phone_number) if user.phone_number else "",
        "is_phone_number_verified": user.verified_phone_number,
        # user content settings
        "enabled_content_source": enabled_content_sources,
        "has_documents": has_documents,
        "notion_token": notion_token,
        # user model settings
        "search_model_options": all_search_model_options,
        "selected_search_model_config": current_search_model_option.id,
        "chat_model_options": chat_model_options,
        "selected_chat_model_config": selected_chat_model_config.id if selected_chat_model_config else None,
        "paint_model_options": all_paint_model_options,
        "selected_paint_model_config": selected_paint_model_config.id if selected_paint_model_config else None,
        "voice_model_options": voice_model_options,
        "selected_voice_model_config": selected_voice_model_config.model_id if selected_voice_model_config else None,
        # user billing info
        "subscription_state": user_subscription_state,
        "subscription_renewal_date": subscription_renewal_date,
        # server settings
        "khoj_cloud_subscription_url": os.getenv("KHOJ_CLOUD_SUBSCRIPTION_URL"),
        "billing_enabled": state.billing_enabled,
        "is_eleven_labs_enabled": eleven_labs_enabled,
        "is_twilio_enabled": is_twilio_enabled(),
        "khoj_version": state.khoj_version,
        "anonymous_mode": state.anonymous_mode,
        "notion_oauth_url": notion_oauth_url,
    }


def configure_content(
    files: Optional[dict[str, dict[str, str]]],
    regenerate: bool = False,
    t: Optional[state.SearchType] = state.SearchType.All,
    user: KhojUser = None,
) -> bool:
    success = True
    if t == None:
        t = state.SearchType.All

    if t is not None and t in [type.value for type in state.SearchType]:
        t = state.SearchType(t)

    if t is not None and not t.value in [type.value for type in state.SearchType]:
        logger.warning(f"🚨 Invalid search type: {t}")
        return False

    search_type = t.value if t else None

    no_documents = all([not files.get(file_type) for file_type in files])

    if files is None:
        logger.warning(f"🚨 No files to process for {search_type} search.")
        return True

    try:
        # Initialize Org Notes Search
        if (search_type == state.SearchType.All.value or search_type == state.SearchType.Org.value) and files["org"]:
            logger.info("🦄 Setting up search for orgmode notes")
            # Extract Entries, Generate Notes Embeddings
            text_search.setup(
                OrgToEntries,
                files.get("org"),
                regenerate=regenerate,
                user=user,
            )
    except Exception as e:
        logger.error(f"🚨 Failed to setup org: {e}", exc_info=True)
        success = False

    try:
        # Initialize Markdown Search
        if (search_type == state.SearchType.All.value or search_type == state.SearchType.Markdown.value) and files[
            "markdown"
        ]:
            logger.info("💎 Setting up search for markdown notes")
            # Extract Entries, Generate Markdown Embeddings
            text_search.setup(
                MarkdownToEntries,
                files.get("markdown"),
                regenerate=regenerate,
                user=user,
            )

    except Exception as e:
        logger.error(f"🚨 Failed to setup markdown: {e}", exc_info=True)
        success = False

    try:
        # Initialize PDF Search
        if (search_type == state.SearchType.All.value or search_type == state.SearchType.Pdf.value) and files["pdf"]:
            logger.info("🖨️ Setting up search for pdf")
            # Extract Entries, Generate PDF Embeddings
            text_search.setup(
                PdfToEntries,
                files.get("pdf"),
                regenerate=regenerate,
                user=user,
            )

    except Exception as e:
        logger.error(f"🚨 Failed to setup PDF: {e}", exc_info=True)
        success = False

    try:
        # Initialize Plaintext Search
        if (search_type == state.SearchType.All.value or search_type == state.SearchType.Plaintext.value) and files[
            "plaintext"
        ]:
            logger.info("📄 Setting up search for plaintext")
            # Extract Entries, Generate Plaintext Embeddings
            text_search.setup(
                PlaintextToEntries,
                files.get("plaintext"),
                regenerate=regenerate,
                user=user,
            )

    except Exception as e:
        logger.error(f"🚨 Failed to setup plaintext: {e}", exc_info=True)
        success = False

    try:
        if no_documents:
            github_config = GithubConfig.objects.filter(user=user).prefetch_related("githubrepoconfig").first()
            if (
                search_type == state.SearchType.All.value or search_type == state.SearchType.Github.value
            ) and github_config is not None:
                logger.info("🐙 Setting up search for github")
                # Extract Entries, Generate Github Embeddings
                text_search.setup(
                    GithubToEntries,
                    None,
                    regenerate=regenerate,
                    user=user,
                    config=github_config,
                )

    except Exception as e:
        logger.error(f"🚨 Failed to setup GitHub: {e}", exc_info=True)
        success = False

    try:
        if no_documents:
            # Initialize Notion Search
            notion_config = NotionConfig.objects.filter(user=user).first()
            if (
                search_type == state.SearchType.All.value or search_type == state.SearchType.Notion.value
            ) and notion_config:
                logger.info("🔌 Setting up search for notion")
                text_search.setup(
                    NotionToEntries,
                    None,
                    regenerate=regenerate,
                    user=user,
                    config=notion_config,
                )

    except Exception as e:
        logger.error(f"🚨 Failed to setup Notion: {e}", exc_info=True)
        success = False

    try:
        # Initialize Image Search
        if (search_type == state.SearchType.All.value or search_type == state.SearchType.Image.value) and files[
            "image"
        ]:
            logger.info("🖼️ Setting up search for images")
            # Extract Entries, Generate Image Embeddings
            text_search.setup(
                ImageToEntries,
                files.get("image"),
                regenerate=regenerate,
                user=user,
            )
    except Exception as e:
        logger.error(f"🚨 Failed to setup images: {e}", exc_info=True)
        success = False
    try:
        if (search_type == state.SearchType.All.value or search_type == state.SearchType.Docx.value) and files["docx"]:
            logger.info("📄 Setting up search for docx")
            text_search.setup(
                DocxToEntries,
                files.get("docx"),
                regenerate=regenerate,
                user=user,
            )
    except Exception as e:
        logger.error(f"🚨 Failed to setup docx: {e}", exc_info=True)
        success = False

    # Invalidate Query Cache
    if user:
        state.query_cache[user.uuid] = LRU()

    return success


def get_notion_auth_url(user: KhojUser):
    if not NOTION_OAUTH_CLIENT_ID or not NOTION_OAUTH_CLIENT_SECRET or not NOTION_REDIRECT_URI:
        return None
    return f"https://api.notion.com/v1/oauth/authorize?client_id={NOTION_OAUTH_CLIENT_ID}&redirect_uri={NOTION_REDIRECT_URI}&response_type=code&state={user.uuid}"<|MERGE_RESOLUTION|>--- conflicted
+++ resolved
@@ -40,11 +40,7 @@
     AutomationAdapters,
     ConversationAdapters,
     EntryAdapters,
-<<<<<<< HEAD
     FileObjectAdapters,
-=======
-    ais_user_subscribed,
->>>>>>> c66c5713
     create_khoj_token,
     get_khoj_tokens,
     get_user_name,
@@ -732,119 +728,6 @@
     return response
 
 
-<<<<<<< HEAD
-=======
-async def send_message_to_model_wrapper(
-    message: str,
-    system_message: str = "",
-    response_type: str = "text",
-    user: KhojUser = None,
-    uploaded_image_url: str = None,
-):
-    conversation_config: ChatModelOptions = await ConversationAdapters.aget_default_conversation_config(user)
-    vision_available = conversation_config.vision_enabled
-    if not vision_available and uploaded_image_url:
-        vision_enabled_config = await ConversationAdapters.aget_vision_enabled_config()
-        if vision_enabled_config:
-            conversation_config = vision_enabled_config
-            vision_available = True
-
-    subscribed = await ais_user_subscribed(user)
-    chat_model = conversation_config.chat_model
-    max_tokens = (
-        conversation_config.subscribed_max_prompt_size
-        if subscribed and conversation_config.subscribed_max_prompt_size
-        else conversation_config.max_prompt_size
-    )
-    tokenizer = conversation_config.tokenizer
-    model_type = conversation_config.model_type
-    vision_available = conversation_config.vision_enabled
-
-    if model_type == ChatModelOptions.ModelType.OFFLINE:
-        if state.offline_chat_processor_config is None or state.offline_chat_processor_config.loaded_model is None:
-            state.offline_chat_processor_config = OfflineChatProcessorModel(chat_model, max_tokens)
-
-        loaded_model = state.offline_chat_processor_config.loaded_model
-        truncated_messages = generate_chatml_messages_with_context(
-            user_message=message,
-            system_message=system_message,
-            model_name=chat_model,
-            loaded_model=loaded_model,
-            tokenizer_name=tokenizer,
-            max_prompt_size=max_tokens,
-            vision_enabled=vision_available,
-            model_type=conversation_config.model_type,
-        )
-
-        return send_message_to_model_offline(
-            messages=truncated_messages,
-            loaded_model=loaded_model,
-            model=chat_model,
-            max_prompt_size=max_tokens,
-            streaming=False,
-            response_type=response_type,
-        )
-
-    elif model_type == ChatModelOptions.ModelType.OPENAI:
-        openai_chat_config = conversation_config.openai_config
-        api_key = openai_chat_config.api_key
-        api_base_url = openai_chat_config.api_base_url
-        truncated_messages = generate_chatml_messages_with_context(
-            user_message=message,
-            system_message=system_message,
-            model_name=chat_model,
-            max_prompt_size=max_tokens,
-            tokenizer_name=tokenizer,
-            vision_enabled=vision_available,
-            uploaded_image_url=uploaded_image_url,
-            model_type=conversation_config.model_type,
-        )
-
-        return send_message_to_model(
-            messages=truncated_messages,
-            api_key=api_key,
-            model=chat_model,
-            response_type=response_type,
-            api_base_url=api_base_url,
-        )
-    elif model_type == ChatModelOptions.ModelType.ANTHROPIC:
-        api_key = conversation_config.openai_config.api_key
-        truncated_messages = generate_chatml_messages_with_context(
-            user_message=message,
-            system_message=system_message,
-            model_name=chat_model,
-            max_prompt_size=max_tokens,
-            tokenizer_name=tokenizer,
-            vision_enabled=vision_available,
-            uploaded_image_url=uploaded_image_url,
-            model_type=conversation_config.model_type,
-        )
-
-        return anthropic_send_message_to_model(
-            messages=truncated_messages,
-            api_key=api_key,
-            model=chat_model,
-        )
-    elif model_type == ChatModelOptions.ModelType.GOOGLE:
-        api_key = conversation_config.openai_config.api_key
-        truncated_messages = generate_chatml_messages_with_context(
-            user_message=message,
-            system_message=system_message,
-            model_name=chat_model,
-            max_prompt_size=max_tokens,
-            tokenizer_name=tokenizer,
-            vision_enabled=vision_available,
-            uploaded_image_url=uploaded_image_url,
-        )
-
-        return gemini_send_message_to_model(
-            messages=truncated_messages, api_key=api_key, model=chat_model, response_type=response_type
-        )
-    else:
-        raise HTTPException(status_code=500, detail="Invalid conversation config")
-
-
->>>>>>> c66c5713
 def send_message_to_model_wrapper_sync(
     message: str,
     system_message: str = "",
