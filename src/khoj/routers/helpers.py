--- conflicted
+++ resolved
@@ -44,6 +44,7 @@
     ConversationAdapters,
     EntryAdapters,
     FileObjectAdapters,
+    ais_user_subscribed,
     create_khoj_token,
     get_khoj_tokens,
     get_user_name,
@@ -213,8 +214,6 @@
     return urljoin(str(request.base_url).rstrip("/"), next_path)
 
 
-<<<<<<< HEAD
-=======
 def construct_chat_history(conversation_history: dict, n: int = 4, agent_name="AI") -> str:
     chat_history = ""
     for chat in conversation_history.get("chat", [])[-n:]:
@@ -230,7 +229,6 @@
     return chat_history
 
 
->>>>>>> 5120597d
 def get_conversation_command(query: str, any_references: bool = False) -> ConversationCommand:
     if query.startswith("/notes"):
         return ConversationCommand.Notes
@@ -633,14 +631,12 @@
     return response.strip()
 
 
-<<<<<<< HEAD
 async def generate_summary_from_files(
     q: str,
     user: KhojUser,
     file_filters: List[str],
     meta_log: dict,
-    subscribed: bool,
-    uploaded_image_url: str = None,
+    query_images: List[str] = None,
     agent: Agent = None,
     send_status_func: Optional[Callable] = None,
     send_response_func: Optional[Callable] = None,
@@ -672,7 +668,7 @@
             q,
             contextual_data,
             conversation_history=meta_log,
-            uploaded_image_url=uploaded_image_url,
+            query_images=query_images,
             user=user,
             agent=agent,
         )
@@ -684,7 +680,8 @@
         logger.error(f"Error summarizing file for {user.email}: {e}", exc_info=True)
         async for result in send_response_func(response_log):
             yield result
-=======
+
+
 async def generate_excalidraw_diagram(
     q: str,
     conversation_history: Dict[str, Any],
@@ -806,7 +803,6 @@
             raise AssertionError(f"Invalid response for improving diagram description: {response}")
 
     return response
->>>>>>> 5120597d
 
 
 async def generate_better_image_prompt(
@@ -876,8 +872,6 @@
     return response
 
 
-<<<<<<< HEAD
-=======
 async def send_message_to_model_wrapper(
     message: str,
     system_message: str = "",
@@ -989,7 +983,6 @@
         raise HTTPException(status_code=500, detail="Invalid conversation config")
 
 
->>>>>>> 5120597d
 def send_message_to_model_wrapper_sync(
     message: str,
     system_message: str = "",
@@ -1098,12 +1091,8 @@
     conversation_id: str = None,
     location_data: LocationData = None,
     user_name: Optional[str] = None,
-<<<<<<< HEAD
-    uploaded_image_url: Optional[str] = None,
     meta_research: str = "",
-=======
     query_images: Optional[List[str]] = None,
->>>>>>> 5120597d
 ) -> Tuple[Union[ThreadedGenerator, Iterator[str]], Dict[str, str]]:
     # Initialize Variables
     chat_response = None
@@ -1161,13 +1150,9 @@
             chat_model = conversation_config.chat_model
             chat_response = converse(
                 compiled_references,
-<<<<<<< HEAD
                 query_to_run,
-                image_url=uploaded_image_url,
-=======
                 q,
                 query_images=query_images,
->>>>>>> 5120597d
                 online_results=online_results,
                 code_results=code_results,
                 conversation_log=meta_log,
@@ -1206,17 +1191,14 @@
             api_key = conversation_config.openai_config.api_key
             chat_response = converse_gemini(
                 compiled_references,
-<<<<<<< HEAD
                 query_to_run,
                 online_results,
                 code_results,
                 meta_log,
-=======
                 q,
                 query_images=query_images,
                 online_results=online_results,
                 conversation_log=meta_log,
->>>>>>> 5120597d
                 model=conversation_config.chat_model,
                 api_key=api_key,
                 completion_func=partial_completion,
