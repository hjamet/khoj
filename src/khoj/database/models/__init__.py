import uuid
from random import choice

from django.contrib.auth.models import AbstractUser
from django.core.exceptions import ValidationError
from django.db import models
from django.db.models.signals import pre_save
from django.dispatch import receiver
from pgvector.django import VectorField
from phonenumber_field.modelfields import PhoneNumberField


class BaseModel(models.Model):
    created_at = models.DateTimeField(auto_now_add=True)
    updated_at = models.DateTimeField(auto_now=True)

    class Meta:
        abstract = True


class ClientApplication(BaseModel):
    name = models.CharField(max_length=200)
    client_id = models.CharField(max_length=200)
    client_secret = models.CharField(max_length=200)

    def __str__(self):
        return self.name


class KhojUser(AbstractUser):
    uuid = models.UUIDField(models.UUIDField(default=uuid.uuid4, editable=False))
    phone_number = PhoneNumberField(null=True, default=None, blank=True)
    verified_phone_number = models.BooleanField(default=False)

    def save(self, *args, **kwargs):
        if not self.uuid:
            self.uuid = uuid.uuid4()
        super().save(*args, **kwargs)


class GoogleUser(models.Model):
    user = models.OneToOneField(KhojUser, on_delete=models.CASCADE)
    sub = models.CharField(max_length=200)
    azp = models.CharField(max_length=200)
    email = models.CharField(max_length=200)
    name = models.CharField(max_length=200, null=True, default=None, blank=True)
    given_name = models.CharField(max_length=200, null=True, default=None, blank=True)
    family_name = models.CharField(max_length=200, null=True, default=None, blank=True)
    picture = models.CharField(max_length=200, null=True, default=None)
    locale = models.CharField(max_length=200, null=True, default=None, blank=True)

    def __str__(self):
        return self.name


class KhojApiUser(models.Model):
    """User issued API tokens to authenticate Khoj clients"""

    user = models.ForeignKey(KhojUser, on_delete=models.CASCADE)
    token = models.CharField(max_length=50, unique=True)
    name = models.CharField(max_length=50)
    accessed_at = models.DateTimeField(null=True, default=None)


class Subscription(BaseModel):
    class Type(models.TextChoices):
        TRIAL = "trial"
        STANDARD = "standard"

    user = models.OneToOneField(KhojUser, on_delete=models.CASCADE, related_name="subscription")
    type = models.CharField(max_length=20, choices=Type.choices, default=Type.TRIAL)
    is_recurring = models.BooleanField(default=False)
    renewal_date = models.DateTimeField(null=True, default=None, blank=True)


class ChatModelOptions(BaseModel):
    class ModelType(models.TextChoices):
        OPENAI = "openai"
        OFFLINE = "offline"

    max_prompt_size = models.IntegerField(default=None, null=True, blank=True)
    tokenizer = models.CharField(max_length=200, default=None, null=True, blank=True)
<<<<<<< HEAD
    chat_model = models.CharField(max_length=200, default="mistral-7b-instruct-v0.1.Q4_0.gguf")
=======
    chat_model = models.CharField(max_length=200, default="NousResearch/Hermes-2-Pro-Mistral-7B-GGUF")
>>>>>>> 3c3e48b1
    model_type = models.CharField(max_length=200, choices=ModelType.choices, default=ModelType.OFFLINE)


class Agent(BaseModel):
<<<<<<< HEAD
    creator = models.ForeignKey(KhojUser, on_delete=models.CASCADE, default=None, null=True, blank=True)
    name = models.CharField(max_length=200)
    tuning = models.TextField()
=======
    creator = models.ForeignKey(
        KhojUser, on_delete=models.CASCADE, default=None, null=True, blank=True
    )  # Creator will only be null when the agents are managed by admin
    name = models.CharField(max_length=200)
    personality = models.TextField()
>>>>>>> 3c3e48b1
    avatar = models.URLField(max_length=400, default=None, null=True, blank=True)
    tools = models.JSONField(default=list)  # List of tools the agent has access to, like online search or notes search
    public = models.BooleanField(default=False)
    managed_by_admin = models.BooleanField(default=False)
    chat_model = models.ForeignKey(ChatModelOptions, on_delete=models.CASCADE)
<<<<<<< HEAD
    slug = models.CharField(max_length=200, default=None, null=True, blank=True)
=======
    slug = models.CharField(max_length=200)
>>>>>>> 3c3e48b1


@receiver(pre_save, sender=Agent)
def verify_agent(sender, instance, **kwargs):
    # check if this is a new instance
    if instance._state.adding:
        if Agent.objects.filter(name=instance.name, public=True).exists():
            raise ValidationError(f"A public Agent with the name {instance.name} already exists.")
        if Agent.objects.filter(name=instance.name, creator=instance.creator).exists():
            raise ValidationError(f"A private Agent with the name {instance.name} already exists.")

        slug = instance.name.lower().replace(" ", "-")
        observed_random_numbers = set()
        while Agent.objects.filter(slug=slug).exists():
<<<<<<< HEAD
            random_number = choice([i for i in range(0, 10000) if i not in observed_random_numbers])
=======
            try:
                random_number = choice([i for i in range(0, 1000) if i not in observed_random_numbers])
            except IndexError:
                raise ValidationError("Unable to generate a unique slug for the Agent. Please try again later.")
>>>>>>> 3c3e48b1
            observed_random_numbers.add(random_number)
            slug = f"{slug}-{random_number}"
        instance.slug = slug


class NotionConfig(BaseModel):
    token = models.CharField(max_length=200)
    user = models.ForeignKey(KhojUser, on_delete=models.CASCADE)


class GithubConfig(BaseModel):
    pat_token = models.CharField(max_length=200)
    user = models.ForeignKey(KhojUser, on_delete=models.CASCADE)


class GithubRepoConfig(BaseModel):
    name = models.CharField(max_length=200)
    owner = models.CharField(max_length=200)
    branch = models.CharField(max_length=200)
    github_config = models.ForeignKey(GithubConfig, on_delete=models.CASCADE, related_name="githubrepoconfig")


class LocalOrgConfig(BaseModel):
    input_files = models.JSONField(default=list, null=True)
    input_filter = models.JSONField(default=list, null=True)
    index_heading_entries = models.BooleanField(default=False)
    user = models.ForeignKey(KhojUser, on_delete=models.CASCADE)


class LocalMarkdownConfig(BaseModel):
    input_files = models.JSONField(default=list, null=True)
    input_filter = models.JSONField(default=list, null=True)
    index_heading_entries = models.BooleanField(default=False)
    user = models.ForeignKey(KhojUser, on_delete=models.CASCADE)


class LocalPdfConfig(BaseModel):
    input_files = models.JSONField(default=list, null=True)
    input_filter = models.JSONField(default=list, null=True)
    index_heading_entries = models.BooleanField(default=False)
    user = models.ForeignKey(KhojUser, on_delete=models.CASCADE)


class LocalPlaintextConfig(BaseModel):
    input_files = models.JSONField(default=list, null=True)
    input_filter = models.JSONField(default=list, null=True)
    index_heading_entries = models.BooleanField(default=False)
    user = models.ForeignKey(KhojUser, on_delete=models.CASCADE)


class SearchModelConfig(BaseModel):
    class ModelType(models.TextChoices):
        TEXT = "text"

    name = models.CharField(max_length=200, default="default")
    model_type = models.CharField(max_length=200, choices=ModelType.choices, default=ModelType.TEXT)
    bi_encoder = models.CharField(max_length=200, default="thenlper/gte-small")
    cross_encoder = models.CharField(max_length=200, default="cross-encoder/ms-marco-MiniLM-L-6-v2")
    embeddings_inference_endpoint = models.CharField(max_length=200, default=None, null=True, blank=True)
    embeddings_inference_endpoint_api_key = models.CharField(max_length=200, default=None, null=True, blank=True)
    cross_encoder_inference_endpoint = models.CharField(max_length=200, default=None, null=True, blank=True)
    cross_encoder_inference_endpoint_api_key = models.CharField(max_length=200, default=None, null=True, blank=True)


class TextToImageModelConfig(BaseModel):
    class ModelType(models.TextChoices):
        OPENAI = "openai"

    model_name = models.CharField(max_length=200, default="dall-e-3")
    model_type = models.CharField(max_length=200, choices=ModelType.choices, default=ModelType.OPENAI)


class OpenAIProcessorConversationConfig(BaseModel):
    api_key = models.CharField(max_length=200)


class OfflineChatProcessorConversationConfig(BaseModel):
    enabled = models.BooleanField(default=False)


class SpeechToTextModelOptions(BaseModel):
    class ModelType(models.TextChoices):
        OPENAI = "openai"
        OFFLINE = "offline"

    model_name = models.CharField(max_length=200, default="base")
    model_type = models.CharField(max_length=200, choices=ModelType.choices, default=ModelType.OFFLINE)


class UserConversationConfig(BaseModel):
    user = models.OneToOneField(KhojUser, on_delete=models.CASCADE)
    setting = models.ForeignKey(ChatModelOptions, on_delete=models.CASCADE, default=None, null=True, blank=True)


class UserSearchModelConfig(BaseModel):
    user = models.OneToOneField(KhojUser, on_delete=models.CASCADE)
    setting = models.ForeignKey(SearchModelConfig, on_delete=models.CASCADE)


class Conversation(BaseModel):
    user = models.ForeignKey(KhojUser, on_delete=models.CASCADE)
    conversation_log = models.JSONField(default=dict)
    client = models.ForeignKey(ClientApplication, on_delete=models.CASCADE, default=None, null=True, blank=True)
    slug = models.CharField(max_length=200, default=None, null=True, blank=True)
    title = models.CharField(max_length=200, default=None, null=True, blank=True)
    agent = models.ForeignKey(Agent, on_delete=models.SET_NULL, default=None, null=True, blank=True)


class ReflectiveQuestion(BaseModel):
    question = models.CharField(max_length=500)
    user = models.ForeignKey(KhojUser, on_delete=models.CASCADE, default=None, null=True, blank=True)


class Entry(BaseModel):
    class EntryType(models.TextChoices):
        IMAGE = "image"
        PDF = "pdf"
        PLAINTEXT = "plaintext"
        MARKDOWN = "markdown"
        ORG = "org"
        NOTION = "notion"
        GITHUB = "github"
        CONVERSATION = "conversation"

    class EntrySource(models.TextChoices):
        COMPUTER = "computer"
        NOTION = "notion"
        GITHUB = "github"

    user = models.ForeignKey(KhojUser, on_delete=models.CASCADE, default=None, null=True, blank=True)
    embeddings = VectorField(dimensions=None)
    raw = models.TextField()
    compiled = models.TextField()
    heading = models.CharField(max_length=1000, default=None, null=True, blank=True)
    file_source = models.CharField(max_length=30, choices=EntrySource.choices, default=EntrySource.COMPUTER)
    file_type = models.CharField(max_length=30, choices=EntryType.choices, default=EntryType.PLAINTEXT)
    file_path = models.CharField(max_length=400, default=None, null=True, blank=True)
    file_name = models.CharField(max_length=400, default=None, null=True, blank=True)
    url = models.URLField(max_length=400, default=None, null=True, blank=True)
    hashed_value = models.CharField(max_length=100)
    corpus_id = models.UUIDField(default=uuid.uuid4, editable=False)


class EntryDates(BaseModel):
    date = models.DateField()
    entry = models.ForeignKey(Entry, on_delete=models.CASCADE, related_name="embeddings_dates")

    class Meta:
        indexes = [
            models.Index(fields=["date"]),
        ]


class UserRequests(BaseModel):
    user = models.ForeignKey(KhojUser, on_delete=models.CASCADE)
    slug = models.CharField(max_length=200)<|MERGE_RESOLUTION|>--- conflicted
+++ resolved
@@ -80,36 +80,22 @@
 
     max_prompt_size = models.IntegerField(default=None, null=True, blank=True)
     tokenizer = models.CharField(max_length=200, default=None, null=True, blank=True)
-<<<<<<< HEAD
-    chat_model = models.CharField(max_length=200, default="mistral-7b-instruct-v0.1.Q4_0.gguf")
-=======
     chat_model = models.CharField(max_length=200, default="NousResearch/Hermes-2-Pro-Mistral-7B-GGUF")
->>>>>>> 3c3e48b1
     model_type = models.CharField(max_length=200, choices=ModelType.choices, default=ModelType.OFFLINE)
 
 
 class Agent(BaseModel):
-<<<<<<< HEAD
-    creator = models.ForeignKey(KhojUser, on_delete=models.CASCADE, default=None, null=True, blank=True)
-    name = models.CharField(max_length=200)
-    tuning = models.TextField()
-=======
     creator = models.ForeignKey(
         KhojUser, on_delete=models.CASCADE, default=None, null=True, blank=True
     )  # Creator will only be null when the agents are managed by admin
     name = models.CharField(max_length=200)
     personality = models.TextField()
->>>>>>> 3c3e48b1
     avatar = models.URLField(max_length=400, default=None, null=True, blank=True)
     tools = models.JSONField(default=list)  # List of tools the agent has access to, like online search or notes search
     public = models.BooleanField(default=False)
     managed_by_admin = models.BooleanField(default=False)
     chat_model = models.ForeignKey(ChatModelOptions, on_delete=models.CASCADE)
-<<<<<<< HEAD
-    slug = models.CharField(max_length=200, default=None, null=True, blank=True)
-=======
     slug = models.CharField(max_length=200)
->>>>>>> 3c3e48b1
 
 
 @receiver(pre_save, sender=Agent)
@@ -124,14 +110,10 @@
         slug = instance.name.lower().replace(" ", "-")
         observed_random_numbers = set()
         while Agent.objects.filter(slug=slug).exists():
-<<<<<<< HEAD
-            random_number = choice([i for i in range(0, 10000) if i not in observed_random_numbers])
-=======
             try:
                 random_number = choice([i for i in range(0, 1000) if i not in observed_random_numbers])
             except IndexError:
                 raise ValidationError("Unable to generate a unique slug for the Agent. Please try again later.")
->>>>>>> 3c3e48b1
             observed_random_numbers.add(random_number)
             slug = f"{slug}-{random_number}"
         instance.slug = slug
