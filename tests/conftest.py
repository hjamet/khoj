# External Packages
import os
from fastapi.testclient import TestClient
from pathlib import Path
import pytest
from fastapi.staticfiles import StaticFiles
from fastapi import FastAPI
import os
from fastapi import FastAPI


# Internal Packages
from khoj.configure import configure_routes, configure_search_types, configure_middleware
from khoj.processor.embeddings import CrossEncoderModel, EmbeddingsModel
from khoj.processor.data_sources.plaintext.plaintext_to_entries import PlaintextToEntries
from khoj.search_type import image_search, text_search
from khoj.utils.config import SearchModels
from khoj.utils.constants import web_directory
from khoj.utils.helpers import resolve_absolute_path
from khoj.utils.rawconfig import (
    ContentConfig,
    ImageContentConfig,
    SearchConfig,
    ImageSearchConfig,
)
from khoj.utils import state, fs_syncer
from khoj.routers.indexer import configure_content
<<<<<<< HEAD
from khoj.processor.data_sources.org_mode.org_to_entries import OrgToEntries
from database.models import (
=======
from khoj.processor.org_mode.org_to_entries import OrgToEntries
from khoj.database.models import (
>>>>>>> 244b76ff
    KhojApiUser,
    LocalOrgConfig,
    LocalMarkdownConfig,
    LocalPlaintextConfig,
    GithubConfig,
    KhojUser,
    GithubRepoConfig,
)

from tests.helpers import (
    UserFactory,
    ChatModelOptionsFactory,
    OpenAIProcessorConversationConfigFactory,
    OfflineChatProcessorConversationConfigFactory,
    UserConversationProcessorConfigFactory,
    SubscriptionFactory,
)


@pytest.fixture(autouse=True)
def enable_db_access_for_all_tests(db):
    pass


@pytest.fixture(scope="session")
def search_config() -> SearchConfig:
    state.embeddings_model = EmbeddingsModel()
    state.cross_encoder_model = CrossEncoderModel()

    model_dir = resolve_absolute_path("~/.khoj/search")
    model_dir.mkdir(parents=True, exist_ok=True)
    search_config = SearchConfig()

    search_config.image = ImageSearchConfig(
        encoder="sentence-transformers/clip-ViT-B-32",
        model_directory=model_dir / "image/",
        encoder_type=None,
    )

    return search_config


@pytest.mark.django_db
@pytest.fixture
def default_user():
    user = UserFactory()
    SubscriptionFactory(user=user)
    return user


@pytest.mark.django_db
@pytest.fixture
def default_user2():
    if KhojUser.objects.filter(username="default").exists():
        return KhojUser.objects.get(username="default")

    user = KhojUser.objects.create(
        username="default",
        email="default@example.com",
        password="default",
    )
    SubscriptionFactory(user=user)
    return user


@pytest.mark.django_db
@pytest.fixture
def default_user3():
    """
    This user should not have any data associated with it
    """
    if KhojUser.objects.filter(username="default3").exists():
        return KhojUser.objects.get(username="default3")

    user = KhojUser.objects.create(
        username="default3",
        email="default3@example.com",
        password="default3",
    )
    SubscriptionFactory(user=user)
    return user


@pytest.mark.django_db
@pytest.fixture
def api_user(default_user):
    if KhojApiUser.objects.filter(user=default_user).exists():
        return KhojApiUser.objects.get(user=default_user)

    return KhojApiUser.objects.create(
        user=default_user,
        name="api-key",
        token="kk-secret",
    )


@pytest.mark.django_db
@pytest.fixture
def api_user2(default_user2):
    if KhojApiUser.objects.filter(user=default_user2).exists():
        return KhojApiUser.objects.get(user=default_user2)

    return KhojApiUser.objects.create(
        user=default_user2,
        name="api-key",
        token="kk-diff-secret",
    )


@pytest.mark.django_db
@pytest.fixture
def api_user3(default_user3):
    if KhojApiUser.objects.filter(user=default_user3).exists():
        return KhojApiUser.objects.get(user=default_user3)

    return KhojApiUser.objects.create(
        user=default_user3,
        name="api-key",
        token="kk-diff-secret-3",
    )


@pytest.fixture(scope="session")
def search_models(search_config: SearchConfig):
    search_models = SearchModels()
    search_models.image_search = image_search.initialize_model(search_config.image)

    return search_models


@pytest.fixture
def anyio_backend():
    return "asyncio"


@pytest.mark.django_db
@pytest.fixture(scope="function")
def content_config(tmp_path_factory, search_models: SearchModels, default_user: KhojUser):
    content_dir = tmp_path_factory.mktemp("content")

    # Generate Image Embeddings from Test Images
    content_config = ContentConfig()
    content_config.image = ImageContentConfig(
        input_filter=None,
        input_directories=["tests/data/images"],
        embeddings_file=content_dir.joinpath("image_embeddings.pt"),
        batch_size=1,
        use_xmp_metadata=False,
    )

    image_search.setup(content_config.image, search_models.image_search.image_encoder, regenerate=False)

    LocalOrgConfig.objects.create(
        input_files=None,
        input_filter=["tests/data/org/*.org"],
        index_heading_entries=False,
        user=default_user,
    )

    text_search.setup(OrgToEntries, get_sample_data("org"), regenerate=False, user=default_user)

    if os.getenv("GITHUB_PAT_TOKEN"):
        GithubConfig.objects.create(
            pat_token=os.getenv("GITHUB_PAT_TOKEN"),
            user=default_user,
        )

        GithubRepoConfig.objects.create(
            owner="khoj-ai",
            name="lantern",
            branch="master",
            github_config=GithubConfig.objects.get(user=default_user),
        )

    LocalPlaintextConfig.objects.create(
        input_files=None,
        input_filter=["tests/data/plaintext/*.txt", "tests/data/plaintext/*.md", "tests/data/plaintext/*.html"],
        user=default_user,
    )

    return content_config


@pytest.fixture(scope="session")
def md_content_config():
    markdown_config = LocalMarkdownConfig.objects.create(
        input_files=None,
        input_filter=["tests/data/markdown/*.markdown"],
    )

    return markdown_config


@pytest.fixture(scope="function")
def chat_client(search_config: SearchConfig, default_user2: KhojUser):
    # Initialize app state
    state.config.search_type = search_config
    state.SearchType = configure_search_types()

    LocalMarkdownConfig.objects.create(
        input_files=None,
        input_filter=["tests/data/markdown/*.markdown"],
        user=default_user2,
    )

    # Index Markdown Content for Search
    all_files = fs_syncer.collect_files(user=default_user2)
    state.content_index, _ = configure_content(
        state.content_index, state.config.content_type, all_files, state.search_models, user=default_user2
    )

    # Initialize Processor from Config
    if os.getenv("OPENAI_API_KEY"):
        chat_model = ChatModelOptionsFactory(chat_model="gpt-3.5-turbo", model_type="openai")
        OpenAIProcessorConversationConfigFactory()
        UserConversationProcessorConfigFactory(user=default_user2, setting=chat_model)

    state.anonymous_mode = True

    app = FastAPI()

    configure_routes(app)
    configure_middleware(app)
    app.mount("/static", StaticFiles(directory=web_directory), name="static")
    return TestClient(app)


@pytest.fixture(scope="function")
def chat_client_no_background(search_config: SearchConfig, default_user2: KhojUser):
    # Initialize app state
    state.config.search_type = search_config
    state.SearchType = configure_search_types()

    # Initialize Processor from Config
    if os.getenv("OPENAI_API_KEY"):
        chat_model = ChatModelOptionsFactory(chat_model="gpt-3.5-turbo", model_type="openai")
        OpenAIProcessorConversationConfigFactory()
        UserConversationProcessorConfigFactory(user=default_user2, setting=chat_model)

    state.anonymous_mode = True

    app = FastAPI()

    configure_routes(app)
    configure_middleware(app)
    app.mount("/static", StaticFiles(directory=web_directory), name="static")
    return TestClient(app)


@pytest.fixture(scope="function")
def fastapi_app():
    app = FastAPI()
    configure_routes(app)
    configure_middleware(app)
    app.mount("/static", StaticFiles(directory=web_directory), name="static")
    return app


@pytest.fixture(scope="function")
def client(
    content_config: ContentConfig,
    search_config: SearchConfig,
    api_user: KhojApiUser,
):
    state.config.content_type = content_config
    state.config.search_type = search_config
    state.SearchType = configure_search_types()
    state.embeddings_model = EmbeddingsModel()
    state.cross_encoder_model = CrossEncoderModel()

    # These lines help us Mock the Search models for these search types
    state.search_models.image_search = image_search.initialize_model(search_config.image)
    text_search.setup(
        OrgToEntries,
        get_sample_data("org"),
        regenerate=False,
        user=api_user.user,
    )
    state.content_index.image = image_search.setup(
        content_config.image, state.search_models.image_search, regenerate=False
    )
    text_search.setup(
        PlaintextToEntries,
        get_sample_data("plaintext"),
        regenerate=False,
        user=api_user.user,
    )

    state.anonymous_mode = False

    app = FastAPI()
    configure_routes(app)
    configure_middleware(app)
    app.mount("/static", StaticFiles(directory=web_directory), name="static")
    return TestClient(app)


@pytest.fixture(scope="function")
def client_offline_chat(search_config: SearchConfig, default_user2: KhojUser):
    # Initialize app state
    state.config.search_type = search_config
    state.SearchType = configure_search_types()

    LocalMarkdownConfig.objects.create(
        input_files=None,
        input_filter=["tests/data/markdown/*.markdown"],
        user=default_user2,
    )

    all_files = fs_syncer.collect_files(user=default_user2)
    configure_content(
        state.content_index, state.config.content_type, all_files, state.search_models, user=default_user2
    )

    # Initialize Processor from Config
    OfflineChatProcessorConversationConfigFactory(enabled=True)
    UserConversationProcessorConfigFactory(user=default_user2)

    state.anonymous_mode = True

    app = FastAPI()

    configure_routes(app)
    configure_middleware(app)
    app.mount("/static", StaticFiles(directory=web_directory), name="static")
    return TestClient(app)


@pytest.fixture(scope="function")
def new_org_file(default_user: KhojUser, content_config: ContentConfig):
    # Setup
    org_config = LocalOrgConfig.objects.filter(user=default_user).first()
    input_filters = org_config.input_filter
    new_org_file = Path(input_filters[0]).parent / "new_file.org"
    new_org_file.touch()

    yield new_org_file

    # Cleanup
    if new_org_file.exists():
        new_org_file.unlink()


@pytest.fixture(scope="function")
def org_config_with_only_new_file(new_org_file: Path, default_user: KhojUser):
    LocalOrgConfig.objects.update(input_files=[str(new_org_file)], input_filter=None)
    return LocalOrgConfig.objects.filter(user=default_user).first()


@pytest.fixture(scope="function")
def sample_org_data():
    return get_sample_data("org")


def get_sample_data(type):
    sample_data = {
        "org": {
            "elisp.org": """
* Emacs Khoj
  /An Emacs interface for [[https://github.com/khoj-ai/khoj][khoj]]/

** Requirements
   - Install and Run [[https://github.com/khoj-ai/khoj][khoj]]

** Installation
*** Direct
     - Put ~khoj.el~ in your Emacs load path. For e.g ~/.emacs.d/lisp
     - Load via ~use-package~ in your ~/.emacs.d/init.el or .emacs file by adding below snippet
       #+begin_src elisp
         ;; Khoj Package
         (use-package khoj
           :load-path "~/.emacs.d/lisp/khoj.el"
           :bind ("C-c s" . 'khoj))
       #+end_src

*** Using [[https://github.com/quelpa/quelpa#installation][Quelpa]]
     - Ensure [[https://github.com/quelpa/quelpa#installation][Quelpa]], [[https://github.com/quelpa/quelpa-use-package#installation][quelpa-use-package]] are installed
     - Add below snippet to your ~/.emacs.d/init.el or .emacs config file and execute it.
       #+begin_src elisp
         ;; Khoj Package
         (use-package khoj
           :quelpa (khoj :fetcher url :url "https://raw.githubusercontent.com/khoj-ai/khoj/master/interface/emacs/khoj.el")
           :bind ("C-c s" . 'khoj))
       #+end_src

** Usage
   1. Call ~khoj~ using keybinding ~C-c s~ or ~M-x khoj~
   2. Enter Query in Natural Language
      e.g "What is the meaning of life?" "What are my life goals?"
   3. Wait for results
      *Note: It takes about 15s on a Mac M1 and a ~100K lines corpus of org-mode files*
   4. (Optional) Narrow down results further
      Include/Exclude specific words from results by adding to query
      e.g "What is the meaning of life? -god +none"

""",
            "readme.org": """
* Khoj
  /Allow natural language search on user content like notes, images using transformer based models/

  All data is processed locally. User can interface with khoj app via [[./interface/emacs/khoj.el][Emacs]], API or Commandline

** Dependencies
   - Python3
   - [[https://docs.conda.io/en/latest/miniconda.html#latest-miniconda-installer-links][Miniconda]]

** Install
   #+begin_src shell
   git clone https://github.com/khoj-ai/khoj && cd khoj
   conda env create -f environment.yml
   conda activate khoj
   #+end_src""",
        },
        "markdown": {
            "readme.markdown": """
# Khoj
Allow natural language search on user content like notes, images using transformer based models

All data is processed locally. User can interface with khoj app via [Emacs](./interface/emacs/khoj.el), API or Commandline

## Dependencies
- Python3
- [Miniconda](https://docs.conda.io/en/latest/miniconda.html#latest-miniconda-installer-links)

## Install
```shell
git clone
conda env create -f environment.yml
conda activate khoj
```
"""
        },
        "plaintext": {
            "readme.txt": """
Khoj
Allow natural language search on user content like notes, images using transformer based models

All data is processed locally. User can interface with khoj app via Emacs, API or Commandline

Dependencies
- Python3
- Miniconda

Install
git clone
conda env create -f environment.yml
conda activate khoj
"""
        },
    }

    return sample_data[type]<|MERGE_RESOLUTION|>--- conflicted
+++ resolved
@@ -1,53 +1,40 @@
 # External Packages
 import os
+from pathlib import Path
+
+import pytest
+from fastapi import FastAPI
+from fastapi.staticfiles import StaticFiles
 from fastapi.testclient import TestClient
-from pathlib import Path
-import pytest
-from fastapi.staticfiles import StaticFiles
-from fastapi import FastAPI
-import os
-from fastapi import FastAPI
-
 
 # Internal Packages
-from khoj.configure import configure_routes, configure_search_types, configure_middleware
+from khoj.configure import configure_middleware, configure_routes, configure_search_types
+from khoj.database.models import (
+    GithubConfig,
+    GithubRepoConfig,
+    KhojApiUser,
+    KhojUser,
+    LocalMarkdownConfig,
+    LocalOrgConfig,
+    LocalPlaintextConfig,
+)
+from khoj.processor.data_sources.org_mode.org_to_entries import OrgToEntries
+from khoj.processor.data_sources.plaintext.plaintext_to_entries import PlaintextToEntries
 from khoj.processor.embeddings import CrossEncoderModel, EmbeddingsModel
-from khoj.processor.data_sources.plaintext.plaintext_to_entries import PlaintextToEntries
+from khoj.routers.indexer import configure_content
 from khoj.search_type import image_search, text_search
+from khoj.utils import fs_syncer, state
 from khoj.utils.config import SearchModels
 from khoj.utils.constants import web_directory
 from khoj.utils.helpers import resolve_absolute_path
-from khoj.utils.rawconfig import (
-    ContentConfig,
-    ImageContentConfig,
-    SearchConfig,
-    ImageSearchConfig,
-)
-from khoj.utils import state, fs_syncer
-from khoj.routers.indexer import configure_content
-<<<<<<< HEAD
-from khoj.processor.data_sources.org_mode.org_to_entries import OrgToEntries
-from database.models import (
-=======
-from khoj.processor.org_mode.org_to_entries import OrgToEntries
-from khoj.database.models import (
->>>>>>> 244b76ff
-    KhojApiUser,
-    LocalOrgConfig,
-    LocalMarkdownConfig,
-    LocalPlaintextConfig,
-    GithubConfig,
-    KhojUser,
-    GithubRepoConfig,
-)
-
+from khoj.utils.rawconfig import ContentConfig, ImageContentConfig, ImageSearchConfig, SearchConfig
 from tests.helpers import (
+    ChatModelOptionsFactory,
+    OfflineChatProcessorConversationConfigFactory,
+    OpenAIProcessorConversationConfigFactory,
+    SubscriptionFactory,
+    UserConversationProcessorConfigFactory,
     UserFactory,
-    ChatModelOptionsFactory,
-    OpenAIProcessorConversationConfigFactory,
-    OfflineChatProcessorConversationConfigFactory,
-    UserConversationProcessorConfigFactory,
-    SubscriptionFactory,
 )
 
 
